import time
import torch

if __package__ is None or __package__ == '':
    from utils import Namespace, caller_source
else:
    from .utils import Namespace, caller_source


config = {
    'Data': { # data setting
        'relative_path': "data/EntityMentionRelation",
<<<<<<< HEAD
        'train_path': "conll04.corp_1_train.corp",
        #'train_path': "conll04.corp_1_train.corp_subsample_0.0625.corp",
        'valid_path': "conll04.corp_1_test.corp"
=======
        'train_path': "conll04.corp_x_train.corp",
        'valid_path': "conll04.corp_x_test.corp"
>>>>>>> 347aafed
    },
    'Model': { # model setting
        'embedding_dim': 8,
        'ngram': 5,
        'dropout': 0.35,
        'activation': torch.nn.LeakyReLU(),
        'max_distance': 64,
        'distance_emb_size': 8,
        'rnn': {
            'layers': 2,
            'bidirectional': True,
        },
        'compact': {
            'layers': [48,],
        },
        'relemb':{
            'emb_size': 256,
        },
        'relconv':{
            'layers': [None,] * 3,
            'kernel_size': 7
        },
        'pretrained_files': {
            'word': 'data/glove.6B/glove.6B.300d.txt'
        },
        'pretrained_dims': {
            'word': 300
        },
        'bert_mlp': [768,],
        'graph': {
            'balance_factor': 1.5,
            'label_smoothing': 0.01,
            'focal_gamma': 2,
            'inference_interval': 1,
<<<<<<< HEAD
            'inference_training_set': True,
            'inference_loss': True,
            'log_solver': True,
            'soft_penalty': 0.6
=======
            'inference_training_set': True
>>>>>>> 347aafed
        }
    },
    'Train': {
        'pretrained_files': {
            'word': 'data/glove.6B/glove.6B.300d.txt'
        },
        'trainer': {
            'num_epochs': 100,
            'patience': None,
            'serialization_dir': None# 'log.{}'.format(time.strftime("%Y%m%d-%H%M%S", time.gmtime())),
        },
        'optimizer': {
            'type': 'adam',
            'lr': 1e-4,
            'weight_decay': 1e-5
        },
        'scheduler': {
            'type': 'reduce_on_plateau',
            'patience': 10
        },
        'iterator': {
            'batch_size': 2,
        }
    },
    'Source': {
        'emr': caller_source()
    }
}

Config = Namespace(config)<|MERGE_RESOLUTION|>--- conflicted
+++ resolved
@@ -10,14 +10,9 @@
 config = {
     'Data': { # data setting
         'relative_path': "data/EntityMentionRelation",
-<<<<<<< HEAD
         'train_path': "conll04.corp_1_train.corp",
         #'train_path': "conll04.corp_1_train.corp_subsample_0.0625.corp",
         'valid_path': "conll04.corp_1_test.corp"
-=======
-        'train_path': "conll04.corp_x_train.corp",
-        'valid_path': "conll04.corp_x_test.corp"
->>>>>>> 347aafed
     },
     'Model': { # model setting
         'embedding_dim': 8,
@@ -52,14 +47,10 @@
             'label_smoothing': 0.01,
             'focal_gamma': 2,
             'inference_interval': 1,
-<<<<<<< HEAD
             'inference_training_set': True,
             'inference_loss': True,
             'log_solver': True,
             'soft_penalty': 0.6
-=======
-            'inference_training_set': True
->>>>>>> 347aafed
         }
     },
     'Train': {
@@ -69,7 +60,7 @@
         'trainer': {
             'num_epochs': 100,
             'patience': None,
-            'serialization_dir': None# 'log.{}'.format(time.strftime("%Y%m%d-%H%M%S", time.gmtime())),
+            'serialization_dir': 'log.{}'.format(time.strftime("%Y%m%d-%H%M%S", time.gmtime())),
         },
         'optimizer': {
             'type': 'adam',
