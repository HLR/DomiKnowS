<<<<<<< HEAD
import time
import torch

if __package__ is None or __package__ == '':
    from utils import Namespace, caller_source
else:
    from .utils import Namespace, caller_source
=======
if __package__ is None or __package__ == '':
    from utils import Namespace
else:
    from .utils import Namespace

import time
>>>>>>> b802ccfc


config = {
    'Data': { # data setting
        'relative_path': "data/EntityMentionRelation",
        'train_path': "conll04.corp_5_train.corp",
        'valid_path': "conll04.corp_5_test.corp"
    },
    'Model': { # model setting
        'embedding_dim': 8,
        'ngram': 5,
<<<<<<< HEAD
        'dropout': 0.35,
        'activation': torch.nn.LeakyReLU(),
        'max_distance': 64,
        'distance_emb_size': 8,
        'rnn': {
            'layers': 2,
            'bidirectional': True,
        },
        'compact': {
            'layers': [48,],
        },
        'relemb':{
            'emb_size': 256,
        },
        'relconv':{
            'layers': [None,] * 3,
            'kernel_size': 7
        },
=======
        'bidirectional': True,
        'dropout': 0.5,
>>>>>>> b802ccfc
        'pretrained_files': {
            'word': 'data/glove.6B/glove.6B.50d.txt'
        },
        'pretrained_dims': {
            'word': 50
        },
        'graph': {
<<<<<<< HEAD
            'balance_factor': 1.5,
            'label_smoothing': 0.01,
            'focal_gamma': 2,
            'inference_interval': 100,
            'inference_training_set': False
        }
    },
    'Train': {
        'pretrained_files': {
            'word': 'data/glove.6B/glove.6B.50d.txt'
        },
        'trainer': {
            'num_epochs': 100,
            'patience': None,
            'serialization_dir': 'log.{}'.format(time.strftime("%Y%m%d-%H%M%S", time.gmtime())),
        },
        'optimizer': {
            'type': 'adam',
            'lr': 1e-4,
            'weight_decay': 1e-5
        },
        'scheduler': {
            'type': 'reduce_on_plateau',
            'patience': 10
        },
        'iterator': {
            'batch_size': 8,
        }
    },
    'Source': {
        'emr': caller_source()
=======
            'balance_factor': 0.25,
            'label_smoothing': 0.1,
            'focal_gamma': 2.,
            'inference_interval': 10
        }
    },
    'Train': {
        'lr':0.001,
        'wd':0.0001,
        'batch': 16,
        'epoch': 100,
        'patience': None,
        'serialization_dir': 'log.{}'.format(time.strftime("%Y%m%d-%H%M%S", time.gmtime())),
>>>>>>> b802ccfc
    }
}

Config = Namespace(config)<|MERGE_RESOLUTION|>--- conflicted
+++ resolved
@@ -1,4 +1,3 @@
-<<<<<<< HEAD
 import time
 import torch
 
@@ -6,14 +5,6 @@
     from utils import Namespace, caller_source
 else:
     from .utils import Namespace, caller_source
-=======
-if __package__ is None or __package__ == '':
-    from utils import Namespace
-else:
-    from .utils import Namespace
-
-import time
->>>>>>> b802ccfc
 
 
 config = {
@@ -25,7 +16,6 @@
     'Model': { # model setting
         'embedding_dim': 8,
         'ngram': 5,
-<<<<<<< HEAD
         'dropout': 0.35,
         'activation': torch.nn.LeakyReLU(),
         'max_distance': 64,
@@ -44,10 +34,6 @@
             'layers': [None,] * 3,
             'kernel_size': 7
         },
-=======
-        'bidirectional': True,
-        'dropout': 0.5,
->>>>>>> b802ccfc
         'pretrained_files': {
             'word': 'data/glove.6B/glove.6B.50d.txt'
         },
@@ -55,7 +41,6 @@
             'word': 50
         },
         'graph': {
-<<<<<<< HEAD
             'balance_factor': 1.5,
             'label_smoothing': 0.01,
             'focal_gamma': 2,
@@ -87,21 +72,6 @@
     },
     'Source': {
         'emr': caller_source()
-=======
-            'balance_factor': 0.25,
-            'label_smoothing': 0.1,
-            'focal_gamma': 2.,
-            'inference_interval': 10
-        }
-    },
-    'Train': {
-        'lr':0.001,
-        'wd':0.0001,
-        'batch': 16,
-        'epoch': 100,
-        'patience': None,
-        'serialization_dir': 'log.{}'.format(time.strftime("%Y%m%d-%H%M%S", time.gmtime())),
->>>>>>> b802ccfc
     }
 }
 
