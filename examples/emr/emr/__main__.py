import sys
from argparse import ArgumentParser


parser = ArgumentParser(
    description='Entity-Mention-Relation example using `regr`.')
parser.add_argument(
    '--bert',
    action='store_true',
    help='Run the full example with BERT.')
parser.add_argument(
    '--glove',
    action='store_true',
    help='Run the full example with GloVe.')
parser.add_argument(
    '-b', '--bilou',
    action='store_true',
    help='Run the example with BILOU tagging.')
parser.add_argument(
    '-s', '--simple',
    action='store_true',
    help='Run the simple example with "people", "organization", and "work for" relationship between them.')
parser.add_argument(
    '-d', '--datanode',
    action='store_true',
    help='Run the example in datanode mode.')
args = parser.parse_args()

def main():
    if args.simple:
        if __package__ is None or __package__ == '':
            from emr_simple import main
        else:
            from .emr_simple import main
    elif args.bilou:
        if __package__ is None or __package__ == '':
            from emr_bilou import main
        else:
<<<<<<< HEAD
            if __package__ is None or __package__ == '':
                from emr_bilou import main
            else:
                from .emr_bilou import main
    elif args.bert:
        if __package__ is None or __package__ == '':
            from emr_bert import main
        else:
            from .emr_bert import main
    elif args.glove:
        if __package__ is None or __package__ == '':
            from emr_glove import main
        else:
            from .emr_glove import main
=======
            from .emr_bilou import main
    if args.datanode:
        if __package__ is None or __package__ == '':
            from emr_datanode import main
        else:
            from .emr_datanode import main
>>>>>>> 347aafed
    else:
        if __package__ is None or __package__ == '':
            from emr_full import main
        else:
            from .emr_full import main
    return main()


if __name__ == '__main__':
    main()<|MERGE_RESOLUTION|>--- conflicted
+++ resolved
@@ -36,11 +36,7 @@
         if __package__ is None or __package__ == '':
             from emr_bilou import main
         else:
-<<<<<<< HEAD
-            if __package__ is None or __package__ == '':
-                from emr_bilou import main
-            else:
-                from .emr_bilou import main
+            from .emr_bilou import main
     elif args.bert:
         if __package__ is None or __package__ == '':
             from emr_bert import main
@@ -51,14 +47,11 @@
             from emr_glove import main
         else:
             from .emr_glove import main
-=======
-            from .emr_bilou import main
-    if args.datanode:
+    elif args.datanode:
         if __package__ is None or __package__ == '':
             from emr_datanode import main
         else:
             from .emr_datanode import main
->>>>>>> 347aafed
     else:
         if __package__ is None or __package__ == '':
             from emr_full import main
