from typing import List, Dict, Generator, Tuple, Type
from collections import defaultdict
from allennlp.data import TokenIndexer
from allennlp.data.tokenizers import Token
from allennlp.data.token_indexers import SingleIdTokenIndexer, PosTagIndexer, DepLabelIndexer, NerTagIndexer
from allennlp.data.fields import Field, TextField, SequenceLabelField, AdjacencyField
from regr.data.allennlp.reader import SensableReader, keep_keys
import cls
from typing import Iterator
from allennlp.data import Instance
from .conll import Conll04CorpusReader
from typing import Iterator
from allennlp.data import Instance

corpus_reader = Conll04CorpusReader()


class Conll04Reader(SensableReader):
    def __init__(self) -> None:
        super().__init__(lazy=False)

    def raw_read(self, file_path):
        yield from zip(*corpus_reader(file_path))

    @cls.tokens('sentence')
    def update_sentence(
        self,
        fields: Dict,
        raw_sample
    ) -> List[Token]:
        (sentence, pos, labels), relations = raw_sample
        # NB: pos_ for coarse POS tags, and tag_ for fine-grained
        return [Token(word, pos_=pos_tag, tag_=pos_tag)
                    for word, pos_tag in zip(sentence, pos)]

    @cls.textfield('phrase')
    def update_sentence_raw(
        self,
        fields,
        tokens
    ) -> Field:
        indexers = {'phrase': SingleIdTokenIndexer(namespace='phrase')}
        textfield = TextField(tokens, indexers)
        return textfield

    @cls.textfield('pos_tags')
    def update_sentence_pos(
        self,
        fields,
        tokens
    ) -> Field:
        indexers = {'pos_tags': PosTagIndexer(namespace='pos_tags')} # PosTagIndexer(...coarse_tags:bool=False...)
        textfield = TextField(tokens, indexers)
        return textfield

    #@token_indexer('sentence', 'dep_tags')
    def update_sentence_dep(
        self,
    ) -> Type[TokenIndexer]:
        return DepLabelIndexer

    #@token_indexer('sentence', 'ner_tags')
    def update_sentence_ner(
        self,
    ) -> Type[TokenIndexer]:
        return NerTagIndexer

    @cls.field('labels')
    def update_labels(
        self,
        fields: Dict,
        raw_sample
    ) -> Field:
        # {'Other', 'Loc', 'Peop', 'Org', 'O'}
        (sentence, pos, labels), relations = raw_sample
        if labels is None:
            return None
        return SequenceLabelField(labels, fields[self.get_fieldname('phrase')])

    @cls.field('relation')
    def update_relations(
        self,
        fields: Dict,
        raw_sample
    ) -> Field:
        # {'Live_In', 'OrgBased_In', 'Located_In', 'Work_For'}
        (sentence, pos, labels), relations = raw_sample
        if relations is None:
            return None
        relation_indices = []
        relation_labels = []
        for rel in relations:
            src_index = rel[1][0]
            dst_index = rel[2][0]
            relation_indices.append((src_index, dst_index))
            relation_labels.append(rel[0])
        return AdjacencyField(
            relation_indices,
            fields[self.get_fieldname('phrase')],
            relation_labels,
            padding_value=-1  # multi-class label, use -1 for null class
        )
    def _read(self, *args, **kwargs) -> Iterator[Instance]:

        for raw_sample in self.raw_read(*args, **kwargs):
            raw_sample=self.negative_entity_generation(raw_sample)
            yield self._to_instance(raw_sample)


<<<<<<< HEAD
=======


>>>>>>> 833406ec
    def negative_entity_generation(self,raw_sample):
        temp_num=0
        label_dict={}
        label_dict['NONE']=[]

        sentence = " ".join(raw_sample[0][0])
        new_chunk=self.getChunk(sentence)

        for label in raw_sample[0][2]:

          try:
              label_dict[label].append(raw_sample[0][0][temp_num])
          except:
              label_dict[label]=[]
              label_dict[label].append(raw_sample[0][0][temp_num])
          temp_num += 1

        for chunk in new_chunk:

            for value in label_dict.items():

                if chunk in value[1]:
                    continue
                elif self.getHeadwords(chunk) in value[1]:
                    value[1].append(chunk)
                    raw_sample[0][0].append(chunk)
                    raw_sample[0][1].append(self.get_Postag(chunk))
                    raw_sample[0][2].append(value[0])

            if chunk not in value[1]:
                raw_sample[0][0].append(chunk)
                raw_sample[0][1].append(self.get_Postag(chunk))
                raw_sample[0][2].append("NONE")
        return raw_sample


@keep_keys('sentence', 'phrase', 'pos_tags')
class Conll04BinaryReader(Conll04Reader):
    label_names = {'Other', 'Loc', 'Peop', 'Org', 'O'}
    relation_names = {'Live_In', 'OrgBased_In', 'Located_In', 'Work_For', 'Kill'}

    @cls.fields
    def update_labels(
        self,
        fields: Dict,
        raw_sample
    ) -> Generator[Tuple[str, Field], None, None]:
        # {'Other', 'Loc', 'Peop', 'Org', 'O'}
        (sentence, pos, labels), relations = raw_sample
        for label_name in self.label_names:
            yield label_name, SequenceLabelField(
                [str(label == label_name) for label in labels],
                fields[self.get_fieldname('phrase')])

    @cls.fields
    def update_relations(
        self,
        fields: Dict,
        raw_sample
    ) -> Generator[Tuple[str, Field], None, None]:
        # {'Live_In', 'OrgBased_In', 'Located_In', 'Work_For', 'Kill'}
        (sentence, pos, labels), relations = raw_sample
        if relations is None:
            return None
        relation_indices = []
        relation_labels = []
        for rel in relations:
            src_index = rel[1][0]
            dst_index = rel[2][0]
            relation_indices.append((src_index, dst_index))
            relation_labels.append(rel[0])

        for relation_name in self.relation_names:
            cur_indices = []
            for index, label in zip(relation_indices, relation_labels):
                if label == relation_name:
                    cur_indices.append(index)

            yield relation_name, AdjacencyField(
                cur_indices,
                fields[self.get_fieldname('phrase')],
                padding_value=0
            )


@keep_keys
class Conll04CandidateReader(Conll04Reader):
    def _is_candidate(
        self,
        word,
        p,
        label,
        i
    ) -> bool:
        # return (label != 'O') # this is too good and too strong ...
        candidate_p = {'NN', 'NNS', 'NNP', 'NNPS'}
        p_list = p.split('/')
        for cp in candidate_p:
            if cp in p_list:
                return True
        # also possible to add non-'O' not in candidate_p
        #   but it will be another strong bias that
        #   those not in candidate_p are something important
        return False

    @cls.field('candidate')
    def update_candidate(
        self,
        fields: Dict,
        raw_sample
    ) -> Field:
        (sentence, pos, labels), relations = raw_sample

        return SequenceLabelField([str(self._is_candidate(word, p, label, i))
                                   for i, (word, p, label) in enumerate(zip(sentence, pos, labels))],
                                  fields[self.get_fieldname('phrase')])


@keep_keys
class Conll04CandidateFilteredReader(Conll04CandidateReader):
    def raw_read(self, file_path):
        for (sentence, pos, labels), relation in zip(sentences, relations):
            select = [self._is_candidate(word, p, label, i, relation)
                      for i, (word, p, label) in enumerate(zip(sentence, pos, labels))]
            select = np.array(select)
            if select.sum() == 0:
                # skip blank sentence after filter
                continue

            sentence = [val for val, sel in zip(sentence, select) if sel]
            pos = [val for val, sel in zip(pos, select) if sel]
            labels = [val for val, sel in zip(labels, select) if sel]
            new_relation = []
            for rel, (src, src_val), (dst, dst_val) in relation:
                if not select[src] or not select[dst]:
                    # skip the relation with filtered word
                    continue
                new_src = select[:src].sum()
                new_dst = select[:dst].sum()
                new_relation.append(
                    (rel, (new_src, src_val), (new_dst, dst_val)))
            relation = new_relation

            yield (sentence, pos, labels), relation


@keep_keys('sentence', 'candidate', 'update_labels()', 'update_relations()')
class Conll04CandidateBinaryReader(Conll04CandidateReader, Conll04BinaryReader):
    pass


@keep_keys('sentence', 'candidate', 'update_labels()', 'update_relations()')
class Conll04CandidateFilteredBinaryReader(Conll04CandidateFilteredReader, Conll04BinaryReader):
    pass


@keep_keys
class Conll04SensorReader(Conll04BinaryReader):
    pass<|MERGE_RESOLUTION|>--- conflicted
+++ resolved
@@ -100,18 +100,12 @@
             relation_labels,
             padding_value=-1  # multi-class label, use -1 for null class
         )
+      
     def _read(self, *args, **kwargs) -> Iterator[Instance]:
-
         for raw_sample in self.raw_read(*args, **kwargs):
-            raw_sample=self.negative_entity_generation(raw_sample)
+            #raw_sample=self.negative_entity_generation(raw_sample)
             yield self._to_instance(raw_sample)
 
-
-<<<<<<< HEAD
-=======
-
-
->>>>>>> 833406ec
     def negative_entity_generation(self,raw_sample):
         temp_num=0
         label_dict={}
