--- conflicted
+++ resolved
@@ -4,7 +4,6 @@
 
 ## Problem description
 
-<<<<<<< HEAD
 To showcase the effectiveness of the current framework and the components of our pipeline, we use the entity-mention-relation extraction (EMR) task and validate on [CoNLL data](https://www.clips.uantwerpen.be/conll2003/ner/).
 The task is as follow:
 > **given** an input text such as 
@@ -14,10 +13,7 @@
 >
 > **generate** the following output:
 >> *[Washington]*<sub>people</sub> *[works for]*<sub>worksFor</sub> *[Associated Press]*<sub>organization</sub>.
-=======
-Given a sentence like "Washington works for Associated Press." the task is to extract entities, and their relationships. 
-We are given a predefined set of entities and relationships. 
->>>>>>> ac73164c
+
 
 [//]: # (description of the problem to be added here)
 
