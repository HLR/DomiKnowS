
How to run the ACE Example:  
1. Download the compiled json outputs of ACE data into the folder ACE_JSON and in the splits of train/test/valid 
<<<<<<< HEAD
	- in each train/valid/test folder we can have multiple json files containing information of different splits. 
	- This is an optional step!! You can put your data anywhere as long as you change the `paths` variable inside main.py
=======
	- In each train/valid/test folder we can have multiple json files containing information of different splits. 
	- This is an optional step!! You can put your data anywhere as long as you change the `paths` variable inside main.py
	- A sample json file is available at sample_data/sample.json
>>>>>>> 6479de01
2. You have two options for reading this data.
		-  Using pickle outputs and PickleReader ( these are preprocessed results of ACE saved so if you are interested to change the model it's better not to use them. However they make the speed of execution a lot faster)
	- Using json output and SimpleReader
	-  This option changes the paths being passed to the Training and prediction functions and also changed the reader that is defined in the *base.py*
	- The classes of readers can be found on data/reader.py
	- **Please make sure that you are calling the right reader in your training function inside base.py!!**
3. The main model is using Graphs/graph.py as the knowledge graph. In this graph we have entities and relations along with the basic types. There are also constraints defined which you can modify or comment. (note: many constraints are comming from the graph itself and is not written separately in the Lconstraints format)
4. Main.py is the actual file to run the experiment. First you have to define the path of the files you want to process by modifying the variable `paths` then run `updated_graph.structured_train_constraint`  to execute the training. (Note: you can change the ratio variable enable to modify the usage of inference-based loss or cross entorpy)
5. in order to run just prediction set without updating the parameters run `updated_graph.predConstraint`. Note that if you want to use the saved parameters you have to load the model first by `updated_graph.load()`. The parameters of the model with be automatically be stored in *saves* Folder.
	- **Make Sure that you have the *save* Folder available before running the model**
6. In order to predict based on the raw input from terminal remove `updated_graph.PredictionTime(sentence=str(input()))` from comments. 
7. **If the Save folder doesn't exist in the root directory of experiment please make it before Running the training**.


How to Modify the Model:

 - The basic model is defined in Main.py and the function `model_declaration`. By changing the function you can change the running model.
 - All Sensors are defined in the folder of *Graphs/Sensors*.  They are all using base classes that are defined in the *regr/sensor/pytorch*.
 - In order to change the training/testing process you have to modify the *base.py* File in the root directory of the experiment. Class `ACEGraph` is the final Class that is being executed for training or prediction time. 


Solver: 

 - Note that we are not using the basic solver. We have changed the Solver and customized it in our case if you are using the branch before merge. The basic class of solver can be found at *Graphs/solver* and inside this solver we call the basic *regr* solver.
 
 Please contact me for any further questions.
 email: rajabyfa@msu.edu
 
	<|MERGE_RESOLUTION|>--- conflicted
+++ resolved
@@ -1,14 +1,9 @@
 
 How to run the ACE Example:  
 1. Download the compiled json outputs of ACE data into the folder ACE_JSON and in the splits of train/test/valid 
-<<<<<<< HEAD
-	- in each train/valid/test folder we can have multiple json files containing information of different splits. 
-	- This is an optional step!! You can put your data anywhere as long as you change the `paths` variable inside main.py
-=======
 	- In each train/valid/test folder we can have multiple json files containing information of different splits. 
 	- This is an optional step!! You can put your data anywhere as long as you change the `paths` variable inside main.py
 	- A sample json file is available at sample_data/sample.json
->>>>>>> 6479de01
 2. You have two options for reading this data.
 		-  Using pickle outputs and PickleReader ( these are preprocessed results of ACE saved so if you are interested to change the model it's better not to use them. However they make the speed of execution a lot faster)
 	- Using json output and SimpleReader
