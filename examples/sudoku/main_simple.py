import os,sys
import torch
currentdir = os.path.dirname(os.getcwd())
print(currentdir)
# parent_dir = os.path.abspath(os.path.join(currentdir, os.pardir))
root = os.path.dirname(currentdir)
print("root Folder Absolute path: ", root)

sys.path.append(root)

import logging

logging.basicConfig(level=logging.INFO)

from regr.data.reader import RegrReader
from regr.program.lossprogram import SampleLossProgram
from regr.program.model.pytorch import SolverModel
from regr.utils import setProductionLogMode


from random import sample

class SudokuReader(RegrReader):
    def parse_file(self):
        base  = 3
        side  = base*base

        # pattern for a baseline valid solution
        def pattern(r,c): return (base*(r%base)+r//base+c)%side

        # randomize rows, columns and numbers (of valid base pattern)
        from random import sample
        def shuffle(s): return sample(s,len(s)) 
        rBase = range(base) 
        rows  = [ g*base + r for g in shuffle(rBase) for r in shuffle(rBase) ] 
        cols  = [ g*base + c for g in shuffle(rBase) for c in shuffle(rBase) ]
        nums  = shuffle(range(1,base*base+1))

        # produce board using randomized baseline pattern
        board = [ [nums[pattern(r,c)] for c in cols] for r in rows ]
        F = []
        for i in board:
            F.append([])
            for j in i:
                F[-1].append(j)
        squares = side*side
        empties = squares * 3//4
        for p in sample(range(squares),empties):
            board[p//side][p%side] = 0
        board = torch.tensor(board)

        board = torch.tensor([[6, 4, 0, 1, 0, 0, 8, 5, 9],
                 [8, 9, 5, 6, 0, 4, 2, 7, 0],
                 [0, 0, 0, 9, 0, 5, 0, 3, 4],
                 [0, 3, 6, 0, 4, 8, 9, 2, 0],
                 [9, 0, 2, 3, 0, 7, 0, 6, 5],
                 [0, 7, 4, 0, 9, 6, 0, 8, 0],
                 [4, 6, 0, 0, 2, 3, 5, 0, 8],
                 [0, 0, 7, 0, 0, 9, 0, 4, 0],
                 [3, 0, 8, 4, 0, 1, 0, 0, 0],
                 ])

        F = torch.tensor([[6, 4, 3, 1, 7, 2, 8, 5, 9],
                 [8, 9, 5, 6, 3, 4, 2, 7, 1],
                 [7, 2, 1, 9, 8, 5, 6, 3, 4],
                 [1, 3, 6, 5, 4, 8, 9, 2, 7],
                 [9, 8, 2, 3, 1, 7, 4, 6, 5],
                 [5, 7, 4, 2, 9, 6, 1, 8, 3],
                 [4, 6, 9, 7, 2, 3, 5, 1, 8],
                 [2, 1, 7, 8, 5, 9, 3, 4, 6],
                 [3, 5, 8, 4, 6, 1, 7, 9, 2],
                 ])
    
        return [{"board": board, "F": F}]
    
    def getidval(self, item):
        return [1]
    def getwhole_sudokuval(self, item):
        return item['board']
    
    def getsudokuval(self, item):
        return item['F']
    
    def getsizeval(self, item):
        return 9, 9
    
    
trainreader = SudokuReader("randn", type="raw")

from regr.graph import Graph, Concept, Relation
from regr.graph.logicalConstrain import andL, existsL, notL, atMostL, ifL, fixedL, eqL, exactL
from regr.graph import EnumConcept

Graph.clear()
Concept.clear()
Relation.clear()

with Graph('global') as graph:
    sudoku = Concept("sodoku")
    
#     empty_entries = Concept(name="empty_entries")
#     fixed_entries = Concept(name="fixed_entries")
    
#     (sudoku_empty, sudoku_fixed) = sudoku.has_a(empty_entries, fixed_entries)
    
    empty_entry = Concept(name='empty_entry')
    (empty_rel, ) = sudoku.contains(empty_entry)
    
#     fixed_entry = Concept(name='fixed_entry')
#     (fixed_rel, ) = fixed_entries.contains(fixed_entry)
    
    same_row = Concept(name="same_row")
#     same_row_mixed = Concept(name="same_row_mixed")
    (same_row_arg1, same_row_arg2) = same_row.has_a(row1=empty_entry, row2=empty_entry)
#     (same_row_mixed_arg1, same_row_mixed_arg2) = same_row_mixed.has_a(arg1=empty_entry, arg2=fixed_entry)
    
    same_col = Concept(name="same_col")
#     same_col_mixed = Concept(name="same_col_mixed")
    (same_col_arg1, same_col_arg2) = same_col.has_a(col1=empty_entry, col2=empty_entry)
    print(same_col_arg1)
#     (same_col_mixed_arg1, same_col_mixed_arg2) = same_col_mixed.has_a(arg1=empty_entry, arg2=fixed_entry)

    same_table = Concept(name="same_table")
    (same_table_arg1, same_table_arg2) = same_table.has_a(table1=empty_entry, table2=empty_entry)
    
    empty_entry_label = empty_entry(name="empty_entry_label", ConceptClass=EnumConcept, 
                                    values=["v1", "v2", "v3", "v4", "v5", "v6", "v7", "v8", "v9"])
    v = [getattr(empty_entry_label, a) for a in ('', *empty_entry_label.enum)]

    ### Constraints
    # entry = concept(name="entry")
    # entry["given"] = ReaderSensor(keyword="given")
    # entry_label= entry(name="label")
    # fixedL(entry_label("x", eqL(entry, "given", {True})))
    
    FIXED = True
    
    # ifL(empty_entry,  atMostL(*empty_entry_label.attributes), active = True, sampleEntries = True)
    
    fixedL(empty_entry_label("x", eqL(empty_entry, "fixed", {True})), active = FIXED)
    
    for row_num in range(9):
        andL(*[exactL(v[i](path = (eqL(empty_entry, "rows", {row_num})))) for i in range(1, 10)])
        andL(*[exactL(v[i](path = (eqL(empty_entry, "cols", {row_num})))) for i in range(1, 10)])
        andL(*[exactL(v[i](path = (eqL(empty_entry, "tables", {row_num})))) for i in range(1, 10)])

        # for j in range(1, 10):
        #     exactL(v[j](path = (eqL(empty_entry, "rows", {row_num}))))
        #     exactL(v[j](path = (eqL(empty_entry, "cols", {row_num}))))
        #     exactL(v[j](path = (eqL(empty_entry, "tables", {row_num}))))
   
import torch.nn as nn

class Conv2dSame(torch.nn.Module):
    def __init__(self, in_channels, out_channels, kernel_size, bias=True, padding_layer=torch.nn.ReflectionPad2d):
        """It only support square kernels and stride=1, dilation=1, groups=1."""
        super(Conv2dSame, self).__init__()
        ka = kernel_size // 2
        kb = ka - 1 if kernel_size % 2 == 0 else ka
        self.net = nn.Sequential(
            padding_layer((ka,kb,ka,kb)),
            nn.Conv2d(in_channels, out_channels, kernel_size, bias=bias),
            nn.BatchNorm2d(out_channels),
            nn.ReLU(True)
        )
    def forward(self, x):
        return self.net(x)
    
class SudokuSolver(nn.Module):
    def __init__(self):
        super().__init__()
        self.W = torch.nn.Parameter(torch.rand((81,9)))
        
    def __call__(self, X):
        
        return self.W
    
from regr.sensor.pytorch.sensors import JointSensor, FunctionalReaderSensor
from regr.sensor.pytorch.learners import ModuleLearner
from regr.sensor.pytorch.relation_sensors import CompositionCandidateSensor

class JointFunctionalReaderSensor(JointSensor, FunctionalReaderSensor):
    pass

# def getempties(*prev, data):
#     rows, cols = torch.where(data == 0)
#     rel = torch.ones(1, 1)
#     return [rows], [cols]
    
def getfixed(*prev, data):
    rows, cols = torch.where(data != 0)
    fix = torch.zeros(data.shape)
    vals = torch.ones(data.shape) * -1
    for i, j in zip(rows.detach().tolist(), cols.detach().tolist()):
        fix[i][j] = 1
        vals[i][j] = data[i][j]
                
    return fix.reshape(fix.shape[0]*fix.shape[1]), vals.reshape(vals.shape[0]*vals.shape[1])

def makeSoduko(*prev, data):
    num_rows = data[0]
    num_cols = data[1]
    rows = torch.arange(num_rows).unsqueeze(-1)
    rows = rows.repeat(1,num_cols).reshape(num_rows*num_cols)
    
    cols = torch.arange(num_rows)
    cols = cols.unsqueeze(0).repeat(num_rows, 1).reshape(num_rows*num_cols)

    tables = []
    for i in range(data[0]*data[1]):
        row = rows[i]
        col = cols[i]
        x = int((col.item() / 3)) * 3
        x += int(row.item() / 3) 
        tables.append(x)
    tables = torch.tensor(tables)

    
    rel = torch.ones(data[0]*data[1], 1)
    
    return rows, cols, tables, rel

def getlabel(*prev, data):
    rows, cols = torch.where(data != 0)
    vals = torch.ones(data.shape) * -100
    for i, j in zip(rows.detach().tolist(), cols.detach().tolist()):
        vals[i][j] = data[i][j] - 1
        
    return vals.reshape(vals.shape[0]*vals.shape[1])
    
def createSudoku(*prev, data):
    return [1]

sudoku['index'] = FunctionalReaderSensor(keyword='size', forward=createSudoku)
    
empty_entry['rows', 'cols', 'tables', empty_rel] = JointFunctionalReaderSensor(sudoku['index'], keyword='size', forward=makeSoduko)
empty_entry['fixed', 'val'] = JointFunctionalReaderSensor('rows', 'cols', empty_rel, keyword='whole_sudoku', forward=getfixed)

empty_entry[empty_entry_label] = ModuleLearner('val', module=SudokuSolver())
empty_entry[empty_entry_label] = FunctionalReaderSensor(keyword='whole_sudoku', label=True, forward=getlabel)

def filter_col(*inputs, col1, col2):
    if col1.getAttribute('cols').item() == col2.getAttribute('cols').item() and col1.instanceID != col2.instanceID:
        return True
    return False
    
same_col[same_col_arg1.reversed, same_col_arg2.reversed] = CompositionCandidateSensor(
    empty_entry['cols'],
    relations=(same_col_arg1.reversed, same_col_arg2.reversed),
    forward=filter_col)

def filter_row(*inputs, row1, row2):
    if row1.getAttribute('rows').item() == row2.getAttribute('rows').item() and row1.instanceID != row2.instanceID:
        return True
    return False
    
same_row[same_row_arg1.reversed, same_row_arg2.reversed] = CompositionCandidateSensor(
    empty_entry['rows'],
    relations=(same_row_arg1.reversed, same_row_arg2.reversed),
    forward=filter_row)

def filter_table(*inputs, table1, table2):
    if table1.instanceID != table2.instanceID:
        if int(table1.getAttribute('rows').item() / 3) == int(table2.getAttribute('rows').item() / 3) and \
           int(table1.getAttribute('cols').item() / 3) == int(table2.getAttribute('cols').item() / 3):
            return True
        
    return False
    
same_table[same_table_arg1.reversed, same_table_arg2.reversed] = CompositionCandidateSensor(
    empty_entry['rows'], empty_entry['cols'],
    relations=(same_table_arg1.reversed, same_table_arg2.reversed),
    forward=filter_table)

# fixed_entries['rows1', 'cols'] = JointFunctionalReaderSensor(keyword='whole_sudoku', forward=getfixed)

### What kind of model should we use for learning the entries? Because it should be aware of all other decision to make the correct decision,
##  otherwise it is impossible for the model to learn good weights.

from regr.program import SolverPOIProgram
from regr.program.metric import MacroAverageTracker
from regr.program.loss import NBCrossEntropyLoss

program1 = SolverPOIProgram(
        graph, poi=(sudoku, empty_entry, same_row, same_col, same_table), inferTypes=['local/argmax', 'ILP'],
        loss=MacroAverageTracker(NBCrossEntropyLoss()),
#         metric={
#             'argmax': PRF1Tracker(DatanodeCMMetric('local/argmax'))}
)

program = SampleLossProgram(
        graph, SolverModel,
        poi=(sudoku, empty_entry, same_row, same_col, same_table),
        inferTypes=['local/argmax'],
        # inferTypes=['ILP', 'local/argmax'],
#         metric={
#             'argmax': PRF1Tracker(DatanodeCMMetric('local/argmax'))},

        #metric={ 'softmax' : ValueTracker(prediction_softmax),
        #       'ILP': PRF1Tracker(DatanodeCMMetric()),
        #        'argmax': PRF1Tracker(DatanodeCMMetric('local/argmax'))
        #       },
        loss=MacroAverageTracker(NBCrossEntropyLoss()),
        
        sample = True,
<<<<<<< HEAD
        sampleSize=1, 
        sampleGlobalLoss = False
=======
        sampleSize=2000, 
        sampleGlobalLoss = False,
        beta=1,
>>>>>>> 6e67dd15
        )

# program1 = SolverPOIProgram(
#         graph, poi=(sudoku, empty_entry), inferTypes=['local/argmax', 'ILP'],
#         loss=MacroAverageTracker(NBCrossEntropyLoss()),
        # metric={
        #     'argmax': PRF1Tracker(DatanodeCMMetric('local/argmax'))}
            # )

# program = SolverPOIProgram(
#         graph, poi=(sudoku, empty_entry, same_col, same_row, same_table), inferTypes=['ILP', 'local/argmax'],
#         loss=MacroAverageTracker(NBCrossEntropyLoss()),
#         metric={
#             'ILP': PRF1Tracker(DatanodeCMMetric()),
#             'argmax': PRF1Tracker(DatanodeCMMetric('local/argmax'))})

# for datanode in program.populate(trainreader):
#     print(datanode)
    
#     print(datanode.getChildDataNodes(conceptName=empty_entry))
    
#     sudokuLoss = datanode.calculateLcLoss(sample = True, sampleSize = 100)
    
#     print("sudokuLoss - %s"%(sudokuLoss))


# Disable Logging  
productionMode = False  
if productionMode:
    setProductionLogMode()

# program1.train(trainreader, train_epoch_num=1, Optim=lambda param: torch.optim.SGD(param, lr=1), device='auto')

### test to see whether the FixedL is working, 
def testSudokuPrediction(entries, predictionP = None):
    
    if predictionP != None:
        prediction = predictionP
    else:
        prediction = torch.zeros((9,9))
        for entry in entries:
            row = entry.getAttribute('rows').item()
            col = entry.getAttribute('cols').item()
    
            val = entry.getAttribute(empty_entry_label, 'ILP').argmax(dim=-1).item() + 1
            prediction[row][col] = val
          
    print("Prediction:\n %s"%(prediction))
     
    fixedSud = torch.zeros((9,9)) #[[None for i in range(9)] for i in range(9)]
    for entry in entries:
        # t = entry.getAttribute(empty_entry_label, 'ILP')
        row = entry.getAttribute('rows').item()
        col = entry.getAttribute('cols').item()
        fixed = entry.getAttribute('fixed').item()
        label = int(entry.getAttribute(empty_entry_label, 'label').item()) + 1

<<<<<<< HEAD
if  existsL_LCs:
    print("\nUsing constraints with fixedL and existL")
elif atMostL_LCs:
    print("\nUsing constraints with fixedL and atMostL")
else:
    print("\nUsing only fixedL constraintsL")
    
# for datanode in program1.populate(trainreader):
#     datanode.inferILPResults(empty_entry_label, fun=None)
#     entries = datanode.getChildDataNodes(conceptName=empty_entry)
#     for entry in entries:
#         t = entry.getAttribute(empty_entry_label, 'ILP')
#         print(t)
#         predicted = (t == 1).nonzero(as_tuple=True)[0].item() + 1
#         if entry.getAttribute('fixed').item() == 1:
#             assert entry.getAttribute('val').item() == predicted
#     break
    
program.train(trainreader, train_epoch_num=1, c_warmup_iters=0, 
              Optim=lambda param: torch.optim.SGD(param, lr=0.01), device='auto')
=======
        if fixed == 1 and label > -1:
            fixedSud[row][col] = label

            if prediction[row][col] != label:
                print("Prediction fixed wrong at %i:%i is %i should be %i"%(row,col,prediction[row][col],label))            
            

    print("fixedSud:\n %s"%(fixedSud))

    for i in range(9):
        if len(prediction[i][:].unique()) != 9:
            print("Prediction wrong at row %i - %s"%(i,prediction[i][:]))  
        
        if len(prediction[:][i].unique()) != 9:
            print("Prediction wrong at col %i - %s"%(i,prediction[:][i]))
        
        r, c = divmod(i, 3)   
        r *=3
        c *=3
        rIndices = torch.tensor([r, r+1, r+2])
        cIndices = torch.tensor([c, c+1, c+2])

        currentTable = torch.index_select(prediction, 0, rIndices)
        currentTable = torch.index_select(currentTable, 1, cIndices)
        #print("currentTable:\n %s"%(currentTable))

        currentTable = torch.reshape(currentTable, (1,9))
        if len(currentTable.unique()) != 9:
            print("Prediction wrong at table %i - %s"%(i,currentTable))
    
for datanode in program1.populate(trainreader):
    entries = datanode.getChildDataNodes(conceptName=empty_entry)
    
    print("\n ILP Predicted Table")
    testSudokuPrediction(entries)
    
    _sud = list(trainreader)[0]['sudoku']
    
    # for entry in entries:
    #     # t = entry.getAttribute(empty_entry_label, 'ILP')
    #     row = entry.getAttribute('rows').item()
    #     col = entry.getAttribute('cols').item()
    #     val = entry.getAttribute(empty_entry_label, 'ILP').argmax(dim=-1).item() + 1
      #     assert val == _sud[row][col]
        # print(t)
        # predicted = (t == 1).nonzero(as_tuple=True)[0].item() + 1
        # if entry.getAttribute('fixed').item() == 1:
        #     assert entry.getAttribute('val').item() == predicted
    break
    
# program.train(trainreader, train_epoch_num=150, c_warmup_iters=0, 
#               Optim=lambda param: torch.optim.SGD(param, lr=0.01), device='auto')

# program1.train(trainreader, train_epoch_num=100, 
#                     Optim=lambda param: torch.optim.SGD(param, lr=0.01), device='auto')

trainingNo = 500
for i in range(trainingNo):
    print("Training - %i"%(i))
    
    program.train(trainreader, train_epoch_num=1,  c_warmup_iters=0,
                    Optim=lambda param: torch.optim.Adam(param, lr=0.01), collectLoss=None, device='auto')
    check = False
    if program.model.loss.value()['empty_entry_label'].item() == 0:
        print("loss is zero")
        check = True
    for datanode in program.populate(trainreader):
        count = 0
        _sud = list(trainreader)[0]['sudoku']
        entries = datanode.getChildDataNodes(conceptName=empty_entry)
        row_values = []
        col_values = []
        tab_values = []
        for i in range(9):
            row_values.append([])
            col_values.append([])
            tab_values.append([])
        for entry in entries:
            row = entry.getAttribute('rows').item()
            col = entry.getAttribute('cols').item()
            tab = entry.getAttribute('tables').item()
            val = entry.getAttribute(empty_entry_label, 'local/argmax').argmax(dim=-1).item() + 1
            row_values[row].append(val)
            col_values[col].append(val)
            tab_values[tab].append(val)
            if check:
                print("checking fixed stuff", entry.getAttribute('fixed').item())
                if entry.getAttribute('fixed').item() == 1:
                    print(entry.getAttribute('val').item(), val)
                    assert entry.getAttribute('val').item() == val
                    
            if val != _sud[row][col]:
                count += 1
        
        errors = 0
        for row_vals in row_values:
            un = set(row_vals)
            errors += 9 - len(un)
        for col_vals in col_values:
            un = set(col_vals)
            errors += 9 - len(un)
        for tab_vals in tab_values:
            un = set(tab_vals)
            errors += 9 - len(un)
                
        print("Count of sudoku entries different from label- %s"%(count))
        print("Count of sudoku violations- %s"%(errors))

    if count == 0:
        print("value achieved at step ", i)
        break
        
>>>>>>> 6e67dd15

### make the table
for datanode in program.populate(trainreader):
    datanode.inferILPResults(empty_entry_label, fun=None)

    print("Datanode %s"%(datanode))
    table = torch.zeros(9, 9)
<<<<<<< HEAD
    
    # entries = datanode.getChildDataNodes(conceptName=empty_entry)
    # for entry in entries:
    #     t = entry.getAttribute(empty_entry_label, 'local/argmax')
    #     predicted = (t == 1).nonzero(as_tuple=True)[0].item() + 1
    #     table[entry.getAttribute('rows').item()][entry.getAttribute('cols').item()] = predicted
    #     print(predicted)
    #     if entry.getAttribute('fixed').item() == 1:
    #         pass
    #         # assert entry.getAttribute('val').item() == predicted
    #     print("---")
    # break
    

print(table)

program.train(trainreader, train_epoch_num=5, c_warmup_iters=0, 
              Optim=lambda param: torch.optim.SGD(param, lr=0.01), device='auto')
=======
    ilpTable = torch.zeros(9, 9)

    entries = datanode.getChildDataNodes(conceptName=empty_entry)
    for entry in entries:
        t = entry.getAttribute(empty_entry_label, 'local/argmax')
        predicted = (t == 1).nonzero(as_tuple=True)[0].item() + 1
        table[entry.getAttribute('rows').item()][entry.getAttribute('cols').item()] = predicted
        
        ilpPredicted = entry.getAttribute(empty_entry_label, 'ILP').argmax(dim=-1).item() + 1
        ilpTable[entry.getAttribute('rows').item()][entry.getAttribute('cols').item()] = ilpPredicted

    print("Argmax Predicted Table")
    testSudokuPrediction(entries, predictionP = table)
    
    print("\n ILP Predicted Table")
    testSudokuPrediction(entries, predictionP = ilpTable)
    break
    
>>>>>>> 6e67dd15
<|MERGE_RESOLUTION|>--- conflicted
+++ resolved
@@ -301,16 +301,10 @@
         #        'argmax': PRF1Tracker(DatanodeCMMetric('local/argmax'))
         #       },
         loss=MacroAverageTracker(NBCrossEntropyLoss()),
-        
         sample = True,
-<<<<<<< HEAD
-        sampleSize=1, 
-        sampleGlobalLoss = False
-=======
         sampleSize=2000, 
         sampleGlobalLoss = False,
         beta=1,
->>>>>>> 6e67dd15
         )
 
 # program1 = SolverPOIProgram(
@@ -368,28 +362,6 @@
         fixed = entry.getAttribute('fixed').item()
         label = int(entry.getAttribute(empty_entry_label, 'label').item()) + 1
 
-<<<<<<< HEAD
-if  existsL_LCs:
-    print("\nUsing constraints with fixedL and existL")
-elif atMostL_LCs:
-    print("\nUsing constraints with fixedL and atMostL")
-else:
-    print("\nUsing only fixedL constraintsL")
-    
-# for datanode in program1.populate(trainreader):
-#     datanode.inferILPResults(empty_entry_label, fun=None)
-#     entries = datanode.getChildDataNodes(conceptName=empty_entry)
-#     for entry in entries:
-#         t = entry.getAttribute(empty_entry_label, 'ILP')
-#         print(t)
-#         predicted = (t == 1).nonzero(as_tuple=True)[0].item() + 1
-#         if entry.getAttribute('fixed').item() == 1:
-#             assert entry.getAttribute('val').item() == predicted
-#     break
-    
-program.train(trainreader, train_epoch_num=1, c_warmup_iters=0, 
-              Optim=lambda param: torch.optim.SGD(param, lr=0.01), device='auto')
-=======
         if fixed == 1 and label > -1:
             fixedSud[row][col] = label
 
@@ -502,7 +474,6 @@
         print("value achieved at step ", i)
         break
         
->>>>>>> 6e67dd15
 
 ### make the table
 for datanode in program.populate(trainreader):
@@ -510,26 +481,6 @@
 
     print("Datanode %s"%(datanode))
     table = torch.zeros(9, 9)
-<<<<<<< HEAD
-    
-    # entries = datanode.getChildDataNodes(conceptName=empty_entry)
-    # for entry in entries:
-    #     t = entry.getAttribute(empty_entry_label, 'local/argmax')
-    #     predicted = (t == 1).nonzero(as_tuple=True)[0].item() + 1
-    #     table[entry.getAttribute('rows').item()][entry.getAttribute('cols').item()] = predicted
-    #     print(predicted)
-    #     if entry.getAttribute('fixed').item() == 1:
-    #         pass
-    #         # assert entry.getAttribute('val').item() == predicted
-    #     print("---")
-    # break
-    
-
-print(table)
-
-program.train(trainreader, train_epoch_num=5, c_warmup_iters=0, 
-              Optim=lambda param: torch.optim.SGD(param, lr=0.01), device='auto')
-=======
     ilpTable = torch.zeros(9, 9)
 
     entries = datanode.getChildDataNodes(conceptName=empty_entry)
@@ -546,6 +497,4 @@
     
     print("\n ILP Predicted Table")
     testSudokuPrediction(entries, predictionP = ilpTable)
-    break
-    
->>>>>>> 6e67dd15
+    break