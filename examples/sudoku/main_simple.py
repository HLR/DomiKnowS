--- conflicted
+++ resolved
@@ -124,10 +124,6 @@
     SAME_TABLE = existsL_LCs
     SAME_TABLE_New = atMostL_LCs
     
-<<<<<<< HEAD
-    # exactL(*empty_entry_label.attributes, 1)
-    ifL(empty_entry, exactL(*empty_entry_label.attributes))
-=======
     ifL(empty_entry, 
         atMostL(
             getattr(empty_entry_label, "v1")(path=('x')),
@@ -144,7 +140,6 @@
         )
 
     ifL(empty_entry,  atMostL(*empty_entry_label.attributes), active = True)
->>>>>>> 9e9afe8e
     
     fixedL(empty_entry_label("x", eqL(empty_entry, "fixed", {True})), active = FIXED)
     
