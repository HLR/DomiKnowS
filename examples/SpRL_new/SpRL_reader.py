
import xml.etree.ElementTree as ET
from typing import Dict
from collections import defaultdict
from allennlp.data.tokenizers import Token
from allennlp.data.fields import Field, TextField, SequenceLabelField, AdjacencyField
from allennlp.data.token_indexers import SingleIdTokenIndexer,PosTagIndexer,DepLabelIndexer
from regr.data.allennlp.reader import SensableReader, keep_keys
from typing import Iterator, List, Dict, Set, Optional, Tuple, Iterable
from allennlp.data import Instance
from allennlp.data.fields.sequence_field import SequenceField
from allennlp.common.checks import ConfigurationError
import itertools
import spacy
import torch
from lemma import LemmaIndexer

# sklearn
from allennlp.data.fields import TextField, MetadataField, ArrayField

nlpmodel = spacy.load("en_core_web_sm")


class SpRLReader(SensableReader):
    label_names = ['LANDMARK', 'TRAJECTOR', 'SPATIALINDICATOR', 'NONE']
    relation_names = ['region', 'direction', 'distance', 'relation_none']

    def __init__(self) -> None:
        super().__init__(lazy=False)

    # @cls.tokens('sentence')
    # def update_sentence(
    #         self,
    #         fields: Dict,
    #         raw_sample
    # ) -> Dict:
    #
    #     (sentence, labels), relations = raw_sample
    #     return [Token(word) for word in sentence]
    @cls.tokens('sentence')
    def update_sentence(
            self,
            fields: Dict,
            raw_sample
    ) -> Dict:
        (sentence, labels), relations = raw_sample
        nlpsentence = nlpmodel.pipe(sentence, n_threads=-1)
<<<<<<< HEAD
        return [
            Token(words[0].doc.text,
                  pos_='|'.join([word.pos_ for word in words]),
                  tag_='|'.join([word.tag_ for word in words]),
                  dep_='|'.join([word.dep_ for word in words]),
                  lemma_='|'.join([word.dep_ for word in words]))
                for words in nlpsentence
        ]
=======
        return [Token(words[0].doc.text,
                      pos_='|'.join([word.pos_ for word in words]),
                      tag_='|'.join([word.tag_ for word in words]),
                      dep_='|'.join([word.dep_ for word in words]))
                for words in nlpsentence]
>>>>>>> 479be7ac

    @cls.textfield('word')
    def update_sentence_word(
            self,
            fields,
            tokens
    ) -> Field:
        indexers = {'word': SingleIdTokenIndexer(namespace='word', lowercase_tokens=True)}
        textfield = TextField(tokens, indexers)
        return textfield

    @cls.field('labels')
    def update_labels(
            self,
            fields: Dict,
            raw_sample
    ) -> Dict:
        # {'Other', 'Loc', 'Peop', 'Org', 'O'}
        (sentence, pos, labels), relations = raw_sample
        if labels is None:
            return None
        return SequenceLabelField(labels, fields[self.get_fieldname('word')])

    @cls.field('relation')
    def update_relations(
            self,
            fields: Dict,
            raw_sample
    ) -> Dict:
        # {'Live_In', 'OrgBased_In', 'Located_In', 'Work_For'}
        (sentence, pos, labels), relations = raw_sample
        if relations is None:
            return None
        relation_indices = []
        relation_labels = []
        for rel in relations:
            src_index = rel[1][0]
            dst_index = rel[2][0]
            relation_indices.append((src_index, dst_index))
            relation_labels.append(rel[0])
        return AdjacencyField(
            relation_indices,
            fields[self.get_fieldname('word')],
            relation_labels,
            padding_value=-1  # multi-class label, use -1 for null class
        )

    @cls.textfield('pos_tag')
    def update_sentence_pos(
            self,
            fields,
            tokens
    ) -> Field:
<<<<<<< HEAD
=======
        for i in PosTagIndexer(namespace='pos_tag')._logged_errors:
            for j in i:
                print(j)
>>>>>>> 479be7ac
        indexers = {'pos_tag': PosTagIndexer(namespace='pos_tag')}
        textfield = TextField(tokens, indexers)
        return textfield

<<<<<<< HEAD
    @cls.textfield('lemma')
    def update_sentence_pos(
            self,
            fields,
            tokens
    ) -> Field:
        indexers = {'lemma_tag': PosTagIndexer(namespace='lemma_tag')}
        for i in tokens:
            print(i.lemma_)
        textfield = TextField(tokens, indexers)
        return textfield

=======
>>>>>>> 479be7ac
    @cls.textfield('dep_tag')
    def update_sentence_dep(
            self,
            fields,
            tokens
    ) -> Field:
        indexers = {'dep_tag': DepLabelIndexer(namespace='dep_tag')}
        textfield = TextField(tokens, indexers)
        return textfield

    def raw_read(
            self,
            file_path: str
    ) -> Iterable[Instance]:

        phrase_list = self.parseSprlXML(file_path)
        raw_examples = self.negative_relation_generation(self.getCorpus(self.negative_entity_generation(phrase_list)))

        for raw_sample in raw_examples:
            yield raw_sample

<<<<<<< HEAD

=======
>>>>>>> 479be7ac
    def parseSprlXML(self, sprlxmlfile):

        # parse the xml tree object

        sprlXMLTree = ET.parse(sprlxmlfile)

        # get root of the xml tree
        sprlXMLRoot = sprlXMLTree.getroot()

        sentences_list = []

        # iterate news items
        type_list = []
        for sentenceItem in sprlXMLRoot.findall('./SCENE/SENTENCE'):
            landmark = []
            trajector = []
            spatialindicator = []
            relationship = []
            id_text_list = {}
            id_label_list = {}
            sentence_dic = {}
            sentence_dic["id"] = sentenceItem.attrib["id"]

            # iterate child elements of item

            for child in sentenceItem:

                if child.tag == 'TEXT':
                    sentence_dic[child.tag] = child.text

                if child.tag == 'SPATIALINDICATOR':
                    if "text" in child.attrib:
                        spatialindicator.append(child.attrib['text'])
                        sentence_dic[child.tag] = spatialindicator
                        id_text_list[child.attrib['id']] = child.attrib['text']
                        id_label_list[child.attrib['id']] = child.tag

                if child.tag == 'LANDMARK':
                    if "text" in child.attrib:
                        landmark.append(child.attrib['text'])
                        sentence_dic[child.tag] = landmark
                        id_text_list[child.attrib['id']] = child.attrib['text']
                        id_label_list[child.attrib['id']] = child.tag

                if child.tag == 'TRAJECTOR':
                    if "text" in child.attrib:
                        trajector.append(child.attrib['text'])
                        sentence_dic[child.tag] = trajector
                        id_text_list[child.attrib['id']] = child.attrib['text']
                        id_label_list[child.attrib['id']] = child.tag

                if child.tag == "RELATION":
                    if child.attrib['general_type'] not in type_list:
                        type_list.append(child.attrib['general_type'])

                    try:

                        if 'general_type' in child.attrib:
                            # if child.attrib['general_type'] not in type_list:
                            #     type_list.append(child.attrib['general_type'])
                            each_relationship = ((child.attrib['general_type'], [(id_text_list[
                                                                                      child.attrib['landmark_id']],
                                                                                  id_label_list[
                                                                                      child.attrib['landmark_id']])],
                                                  [(id_text_list[child.attrib['trajector_id']],
                                                    id_label_list[child.attrib['trajector_id']])],
                                                  [(id_text_list[child.attrib['spatial_indicator_id']],
                                                    id_label_list[child.attrib['spatial_indicator_id']])]))

                            relationship.append(each_relationship)
                            sentence_dic[child.tag] = relationship
                    except:
                        KeyError

            sentences_list.append(sentence_dic)

        # create empty dataform for sentences
        # sentences_df = pd.DataFrame(sentences_list)
        return sentences_list

    def getCorpus(self, sentences_list):

        output = self.label_names

        final_relationship = []

        for sents in sentences_list:
            phrase_list = []
            label_list = []
            temp_relation = []

            if "RELATION" not in sents.keys():
                continue

            try:

                for land in sents[output[0]]:
                    phrase_list.append(land)
                    label_list.append(output[0])

                for traj in sents[output[1]]:
                    phrase_list.append(traj)
                    label_list.append(output[1])

                for sptialindicator in sents[output[2]]:
                    phrase_list.append(sptialindicator)
                    label_list.append(output[2])

                for none in sents[output[3]]:
                    phrase_list.append(none)
                    label_list.append(output[3])

            except:
                KeyError

            for rel in sents['RELATION']:
                temp_temp_element = []
                temp_temp_element.append(rel[0])
<<<<<<< HEAD

                for element in rel[1:]:
                    element.insert(0, phrase_list.index(element[0][0]))
                    temp_temp_element.append(tuple(element))

                temp_relation.append(tuple(temp_temp_element))

=======

                for element in rel[1:]:
                    element.insert(0, phrase_list.index(element[0][0]))
                    temp_temp_element.append(tuple(element))

                temp_relation.append(tuple(temp_temp_element))

>>>>>>> 479be7ac
            relation_tuple = ((phrase_list, label_list), temp_relation)
            final_relationship.append(relation_tuple)

        self.negative_relation_generation(final_relationship)
        return final_relationship

    def negative_relation_generation(self, phrase_relation_list):
        for phrase_relation in phrase_relation_list:

            list_indices = list(range(len(phrase_relation[0][0])))
            list_indices = list(itertools.combinations(list_indices, 3))

            positive_list = []
            for rel in phrase_relation[1]:
                src_index = rel[1][0]
                mid_index = rel[2][0]
                dst_index = rel[3][0]
                positive_list.append((src_index, mid_index, dst_index))

            label_indices_list = phrase_relation[0][1]
            text_list = phrase_relation[0][0]
            label_name_list = self.label_names

            for indice in list_indices:
                if indice in positive_list:
                    continue
                elif label_indices_list[indice[0]] == label_name_list[0] and \
                        label_indices_list[indice[1]] == label_name_list[1] and \
                        label_indices_list[indice[2]] == label_name_list[2]:
                    new_relationship = (("relation_none",
                                         (indice[0], (text_list[indice[0]], label_indices_list[indice[0]])),
                                         (indice[1], (text_list[indice[1]], label_indices_list[indice[1]])),
                                         (indice[2], (text_list[indice[2]], label_indices_list[indice[2]]))))
                    phrase_relation[1].append(new_relationship)

        return phrase_relation_list

    def negative_entity_generation(self, phraselist):

        new_phraselist = []

        for phrase in phraselist:
            try:

                chunklist = self.getChunk(phrase['TEXT'])
                tag1list = phrase['LANDMARK']
                tag2list = phrase['TRAJECTOR']
                tag3list = phrase['SPATIALINDICATOR']

                phrase['NONE'] = list()
                labelnone = phrase['NONE']

                tag1_headword = []
                tag2_headword = []
                tag3_headword = []

                for tag1 in tag1list:
                    tag1_headword.append(self.getHeadwords(tag1))
                for tag2 in tag2list:
                    tag2_headword.append(self.getHeadwords(tag2))
                for tag3 in tag3list:
                    tag3_headword.append(self.getHeadwords(tag3))

                chunklist = list(set(chunklist))

                for chunk in chunklist:

                    if chunk in tag1list or chunk in tag2list or chunk in tag3list:
                        continue
                    elif self.getHeadwords(chunk) in tag1_headword and self.get_Pos(chunk) != "VERB":

                        tag1list.append(chunk)

                    elif self.getHeadwords(chunk) in tag2_headword and self.get_Pos(chunk) != "VERB":

                        tag2list.append(chunk)

                    elif self.getHeadwords(chunk) in tag3_headword and self.get_Pos(chunk) != "VERB":

                        tag3list.append(chunk)

                    else:
                        labelnone.append(chunk)

                new_phraselist.append(phrase)

            except:
                KeyError

        return new_phraselist

        return new_phraselist

    def getChunk(self, sentence):
        pre_chunk = nlpmodel(sentence)
        new_chunk = []
        for chunk in pre_chunk.noun_chunks:
            new_chunk.append(chunk.text)
        return new_chunk

    def getHeadwords(self, phrase):
        docs = nlpmodel(phrase)

        for doc in docs.noun_chunks:
            return str(doc.root.text)

    def get_Pos(self, phrase):
        docs = nlpmodel(phrase)
        for token in docs:
            return token.pos_


@keep_keys(exclude=['labels', 'relation'])
class SpRLBinaryReader(SpRLReader):

    @cls.fields
    def update_labels(
            self,
            fields: Dict,
            raw_sample
    ) -> Dict:
        (sentence, labels), relations = raw_sample
        for label_name in self.label_names:
            yield label_name, SequenceLabelField(
                [str(label == label_name) for label in labels],
                fields[self.get_fieldname('word')])

    @cls.fields
    def update_relations(
            self,
            fields: Dict,
            raw_sample
    ) -> Dict:
        (sentence, labels), relations = raw_sample
        if relations is None:
            return None
        relation_indices = []
        relation_labels = []
        for rel in relations:
            src_index = rel[1][0]
            mid_index = rel[2][0]
            dst_index = rel[3][0]
            if (src_index, mid_index, dst_index) not in relation_indices:
                relation_indices.append((src_index, mid_index, dst_index))

            relation_labels.append(rel[0])

        for relation_name in self.relation_names:
            cur_indices = []
            for index, label in zip(relation_indices, relation_labels):
                if label == relation_name:
                    cur_indices.append(index)

            yield relation_name, NewAdjacencyField(
                cur_indices,
                fields[self.get_fieldname('word')],
                padding_value=0
            )


@keep_keys
class SpRLSensorReader(SpRLBinaryReader):
    pass


class NewAdjacencyField(AdjacencyField):
    _already_warned_namespaces: Set[str] = set()

    def __init__(self,
                 indices: List[Tuple[int, int, int]],
                 sequence_field: SequenceField,
                 labels: List[str] = None,
                 label_namespace: str = 'labels',
                 padding_value: int = -1) -> None:
        self.indices = indices
        self.labels = labels
        self.sequence_field = sequence_field
        self._label_namespace = label_namespace
        self._padding_value = padding_value
        self._indexed_labels: List[int] = None

        self._maybe_warn_for_namespace(label_namespace)
        field_length = sequence_field.sequence_length()

        if len(set(indices)) != len(indices):
            raise ConfigurationError(f"Indices must be unique, but found {indices}")

        if not all([0 <= index[1] < field_length and 0 <= index[0] < field_length for index in indices]):
            raise ConfigurationError(f"Label indices and sequence length "
                                     f"are incompatible: {indices} and {field_length}")

        if labels is not None and len(indices) != len(labels):
            raise ConfigurationError(f"Labelled indices were passed, but their lengths do not match: "
                                     f" {labels}, {indices}")

    def as_tensor(self, padding_lengths: Dict[str, int]) -> torch.Tensor:
        desired_num_tokens = padding_lengths['num_tokens']
        tensor = torch.ones(desired_num_tokens, desired_num_tokens, desired_num_tokens) * self._padding_value
        labels = self._indexed_labels or [1 for _ in range(len(self.indices))]

        for index, label in zip(self.indices, labels):
            tensor[index] = label
        return tensor

    def empty_field(self) -> 'AdjacencyField':
        # pylint: disable=protected-access
        # The empty_list here is needed for mypy
        empty_list: List[Tuple[int, int, int]] = []
        adjacency_field = NewAdjacencyField(empty_list,
                                            self.sequence_field.empty_field(),
                                            padding_value=self._padding_value)
        return adjacency_field

# sp=SpRLReader()
# sp.parseSprlXML('data/sprl2017_train.xml')
# sp.getCorpus(sp.parseSprlXML('data/newSprl2017_all.xml'))
# sp.negative_entity_generation(sp.parseSprlXML('data/newSprl2017_all.xml'))

# sp._read(sp.getCorpus_with_none(sp.chunk_generation(sp.parseSprlXML('data/newSprl2017_all.xml'))))
# a=sp.parseSprlXML('data/newSprl2017_all.xml')

# sp.getCorpus(sp.parseSprlXML('data/newSprl2017_all.xml'))
# print(sentence_list)

# getCorpus(sentence_list)<|MERGE_RESOLUTION|>--- conflicted
+++ resolved
@@ -4,7 +4,7 @@
 from collections import defaultdict
 from allennlp.data.tokenizers import Token
 from allennlp.data.fields import Field, TextField, SequenceLabelField, AdjacencyField
-from allennlp.data.token_indexers import SingleIdTokenIndexer,PosTagIndexer,DepLabelIndexer
+from allennlp.data.token_indexers import SingleIdTokenIndexer
 from regr.data.allennlp.reader import SensableReader, keep_keys
 from typing import Iterator, List, Dict, Set, Optional, Tuple, Iterable
 from allennlp.data import Instance
@@ -13,7 +13,10 @@
 import itertools
 import spacy
 import torch
-from lemma import LemmaIndexer
+from featureIndexer import PosTaggerIndexer,LemmaIndexer,DependencyIndexer,HeadwordIndexer,PhrasePosIndexer
+from feature import DataFeature
+
+
 
 # sklearn
 from allennlp.data.fields import TextField, MetadataField, ArrayField
@@ -28,15 +31,7 @@
     def __init__(self) -> None:
         super().__init__(lazy=False)
 
-    # @cls.tokens('sentence')
-    # def update_sentence(
-    #         self,
-    #         fields: Dict,
-    #         raw_sample
-    # ) -> Dict:
-    #
-    #     (sentence, labels), relations = raw_sample
-    #     return [Token(word) for word in sentence]
+
     @cls.tokens('sentence')
     def update_sentence(
             self,
@@ -44,23 +39,27 @@
             raw_sample
     ) -> Dict:
         (sentence, labels), relations = raw_sample
-        nlpsentence = nlpmodel.pipe(sentence, n_threads=-1)
-<<<<<<< HEAD
-        return [
-            Token(words[0].doc.text,
-                  pos_='|'.join([word.pos_ for word in words]),
-                  tag_='|'.join([word.tag_ for word in words]),
-                  dep_='|'.join([word.dep_ for word in words]),
-                  lemma_='|'.join([word.dep_ for word in words]))
-                for words in nlpsentence
-        ]
-=======
-        return [Token(words[0].doc.text,
-                      pos_='|'.join([word.pos_ for word in words]),
-                      tag_='|'.join([word.tag_ for word in words]),
-                      dep_='|'.join([word.dep_ for word in words]))
-                for words in nlpsentence]
->>>>>>> 479be7ac
+        newtoken=[]
+        for word in sentence:
+            token = DataFeature(word).getTokens()
+            token.set_extension("lemma_", default=False, force=True)
+            token.set_extension('pos_',default=False,force=True)
+            token.set_extension('tag_', default=False, force=True)
+            token.set_extension('dep_', default=False, force=True)
+            token.set_extension('headword_', default=False, force=True)
+            token.set_extension('phrasepos_', default=False, force=True)
+            token._.set('lemma_', DataFeature(word).getLemma())
+            token._.set('pos_', DataFeature(word).getPos())
+            token._.set('tag_', DataFeature(word).getTag())
+            token._.set('dep_', DataFeature(word).getDenpendency())
+            token._.set('headword_', DataFeature(word).getHeadword())
+            token._.set('phrasepos_', DataFeature(word).getPhrasetag())
+
+            newtoken.append(token)
+
+
+        return newtoken
+
 
     @cls.textfield('word')
     def update_sentence_word(
@@ -114,41 +113,50 @@
             fields,
             tokens
     ) -> Field:
-<<<<<<< HEAD
-=======
-        for i in PosTagIndexer(namespace='pos_tag')._logged_errors:
-            for j in i:
-                print(j)
->>>>>>> 479be7ac
-        indexers = {'pos_tag': PosTagIndexer(namespace='pos_tag')}
+        indexers = {'pos_tag':PosTaggerIndexer(namespace='pos_tag')}
         textfield = TextField(tokens, indexers)
         return textfield
 
-<<<<<<< HEAD
-    @cls.textfield('lemma')
-    def update_sentence_pos(
+    @cls.textfield('lemma_tag')
+    def update_sentence_lemma(
             self,
             fields,
             tokens
     ) -> Field:
-        indexers = {'lemma_tag': PosTagIndexer(namespace='lemma_tag')}
-        for i in tokens:
-            print(i.lemma_)
+        indexers = {'lemma_tag': LemmaIndexer(namespace='lemma_tag')}
         textfield = TextField(tokens, indexers)
         return textfield
-
-=======
->>>>>>> 479be7ac
+    #
     @cls.textfield('dep_tag')
     def update_sentence_dep(
             self,
             fields,
             tokens
     ) -> Field:
-        indexers = {'dep_tag': DepLabelIndexer(namespace='dep_tag')}
+        indexers = {'dep_tag': DependencyIndexer(namespace='dep_tag')}
         textfield = TextField(tokens, indexers)
         return textfield
 
+    @cls.textfield('headword_tag')
+    def update_sentence_dep(
+            self,
+            fields,
+            tokens
+    ) -> Field:
+        indexers = {'headword_tag': HeadwordIndexer(namespace='headword_tag')}
+        textfield = TextField(tokens, indexers)
+        return textfield
+
+    @cls.textfield('phrasepos_tag')
+    def update_sentence_dep(
+            self,
+            fields,
+            tokens
+    ) -> Field:
+        indexers = {'phrasepos_tag': PhrasePosIndexer(namespace='phrasepos_tag')}
+        textfield = TextField(tokens, indexers)
+        return textfield
+
     def raw_read(
             self,
             file_path: str
@@ -160,10 +168,7 @@
         for raw_sample in raw_examples:
             yield raw_sample
 
-<<<<<<< HEAD
-
-=======
->>>>>>> 479be7ac
+
     def parseSprlXML(self, sprlxmlfile):
 
         # parse the xml tree object
@@ -282,7 +287,6 @@
             for rel in sents['RELATION']:
                 temp_temp_element = []
                 temp_temp_element.append(rel[0])
-<<<<<<< HEAD
 
                 for element in rel[1:]:
                     element.insert(0, phrase_list.index(element[0][0]))
@@ -290,15 +294,6 @@
 
                 temp_relation.append(tuple(temp_temp_element))
 
-=======
-
-                for element in rel[1:]:
-                    element.insert(0, phrase_list.index(element[0][0]))
-                    temp_temp_element.append(tuple(element))
-
-                temp_relation.append(tuple(temp_temp_element))
-
->>>>>>> 479be7ac
             relation_tuple = ((phrase_list, label_list), temp_relation)
             final_relationship.append(relation_tuple)
 
