import sys
sys.path.append('.')
sys.path.append('../..')

import pytest


@pytest.fixture(name='case')
def test_case():
    import torch
    from emr.utils import Namespace

    device = torch.device('cuda' if torch.cuda.is_available() else 'cpu')
    case = {
        'sentence': {
            'raw': 'John works for IBM'
        },
        'char': {
            'raw': [['J', 'o', 'h', 'n'], ['w', 'o', 'r', 'k', 's'], ['f', 'o', 'r'], ['I', 'B', 'M']]
        },
        'word': {
            'raw': ['John', 'works', 'for', 'IBM'],
            'emb': torch.randn(4, 2048, device=device),
            #                             John        works       for           IBM
            'people':       torch.tensor([[0.3, 0.7], [0.9, 0.1], [0.98, 0.02], [0.40, 0.6]], device=device),
            'organization': torch.tensor([[0.5, 0.5], [0.8, 0.2], [0.97, 0.03], [0.09, 0.91]], device=device),
            'location':     torch.tensor([[0.7, 0.3], [0.4, 0.6], [0.95, 0.05], [0.50, 0.50]], device=device),
            'other':        torch.tensor([[0.7, 0.3], [0.6, 0.4], [0.90, 0.10], [0.70, 0.30]], device=device),
            'O':            torch.tensor([[0.9, 0.1], [0.1, 0.9], [0.10, 0.90], [0.90, 0.10]], device=device),
        },
        'phrase': {
            'raw': [(0, 0), (1, 2), (3, 3)],  # ['John', 'works for', 'IBM'],
            'emb': torch.randn(3, 2048, device=device),
            'people': torch.tensor([[0.3, 0.7], [0.9, 0.1], [0.40, 0.6]], device=device),

        },
        'pair': {
            'emb': torch.randn(4, 4, 2048, device=device),
            'work_for': torch.rand(4, 4, 2, device=device), # TODO: add examable values
            
            'work_for': torch.tensor([[[0.60, 0.40],         [0.80, 0.20],         [0.80, 0.20], [0.37, 0.63]],      # John
                                      [[1.00, float("nan")], [1.00, float("nan")], [0.60, 0.40], [0.70, 0.30]],  # works
                                      [[0.98, 0.02],         [0.70, 0.03],         [0.95, 0.05], [0.90, 0.10]],  # for
                                      [[0.35, 0.65],         [0.80, 0.20],         [0.90, 0.10], [0.70, 0.30]],  # IBM
                                     ], device=device),
            
            'live_in': torch.mul(torch.rand(4, 4, 2, device=device), 0.5), # TODO: add examable values
            'located_in': torch.mul(torch.rand(4, 4, 2, device=device), 0.5), # TODO: add examable values
            'orgbase_on': torch.mul(torch.rand(4, 4, 2, device=device), 0.5), # TODO: add examable values
            'kill': torch.mul(torch.rand(4, 4, 2, device=device), 0.5), # TODO: add examable values
        }
    }
    case = Namespace(case)
    return case


def model_declaration(config, case):
    from emr.graph.torch import LearningBasedProgram

    from graph import graph, sentence, word, char, phrase, pair
    from graph import people, organization, location, other, o
    from graph import work_for, located_in, live_in, orgbase_on, kill
    from graph import rel_sentence_contains_word, rel_phrase_contains_word, rel_word_contains_char, rel_pair_word1, rel_pair_word2
    from emr.sensors.Sensors import TestSensor, TestEdgeSensor

    graph.detach()

    sentence['raw'] = TestSensor(expected_outputs=case.sentence.raw)

    # Edge: sentence to word forward
    rel_sentence_contains_word['forward'] = TestEdgeSensor(
        'raw', mode='forward', keyword='raw',
        expected_inputs=[case.sentence.raw,],
        expected_outputs=case.word.raw)
    word['emb'] = TestSensor(
        'raw', edges=[rel_sentence_contains_word['forward']],
        expected_inputs=[case.word.raw,],
        expected_outputs=case.word.emb)

    # Edge: word to char forward
    rel_word_contains_char['forward'] = TestEdgeSensor(
        'raw', mode='forward', keyword='raw',
        edges=[rel_sentence_contains_word['forward']],
        expected_inputs=[case.word.raw,],
        expected_outputs=case.char.raw)
    char['emb'] = TestSensor(
        'raw', edges=[rel_word_contains_char['forward']],
        expected_inputs=[case.char.raw,],
        expected_outputs=case.word.emb)
    char['emb'] = TestSensor(label=True)  # just to trigger calculation

    # Edge: word to phrase backward
    rel_phrase_contains_word['backward'] = TestEdgeSensor(
        'raw', mode='backward', keyword='raw',
        edges=[rel_sentence_contains_word['forward']],
        expected_inputs=[case.word.raw,],
        expected_outputs=case.phrase.raw)
    phrase['emb'] = TestSensor(
        'raw', edges=[rel_phrase_contains_word['backward']],
        expected_inputs=[case.phrase.raw,],
        expected_outputs=case.phrase.emb)
    phrase['emb'] = TestSensor(label=True)  # just to trigger calculation

    # Edge: pair backward
    rel_pair_word1['backward'] = TestEdgeSensor(
        'emb', mode='backward', keyword='word1_emb',
        expected_inputs=[case.word.emb,],
        expected_outputs=case.word.emb)
    rel_pair_word2['backward'] = TestEdgeSensor(
        'emb', mode='backward', keyword='word2_emb',
        expected_inputs=[case.word.emb,],
        expected_outputs=case.word.emb)

    pair['emb'] = TestSensor(
        'word1_emb', 'word2_emb',
        edges=[rel_pair_word1['backward'], rel_pair_word2['backward']],
        expected_inputs=[case.word.emb, case.word.emb],
        expected_outputs=case.pair.emb)

    word[people] = TestSensor(
        label=True,
        expected_outputs=case.word.people)
    word[organization] = TestSensor(
        label=True,
        expected_outputs=case.word.organization)
    word[location] = TestSensor(
        label=True,
        expected_outputs=case.word.location)
    word[other] = TestSensor(
        label=True,
        expected_outputs=case.word.other)
    word[o] = TestSensor(
        label=True,
        expected_outputs=case.word.O)

    word[people] = TestSensor(
        'emb', input_dim=2048, output_dim=2,
        expected_inputs=[case.word.emb,],
        expected_outputs=case.word.people)
    word[organization] = TestSensor(
        'emb', input_dim=2048, output_dim=2,
        expected_inputs=[case.word.emb,],
        expected_outputs=case.word.organization)
    word[location] = TestSensor(
        'emb', input_dim=2048, output_dim=2,
        expected_inputs=[case.word.emb,],
        expected_outputs=case.word.location)
    word[other] = TestSensor(
        'emb', input_dim=2048, output_dim=2,
        expected_inputs=[case.word.emb,],
        expected_outputs=case.word.other)
    word[o] = TestSensor(
        'emb', input_dim=2048, output_dim=2,
        expected_inputs=[case.word.emb,],
        expected_outputs=case.word.O)

    phrase[people] = TestSensor(
        label=True,
        expected_outputs=case.phrase.people)
    phrase[people] = TestSensor(
        'emb', input_dim=2048, output_dim=2,
        expected_inputs=[case.phrase.emb,],
        expected_outputs=case.phrase.people)

    pair[work_for] = TestSensor(
        label=True,
        expected_outputs=case.pair.work_for)
    pair[located_in] = TestSensor(
        label=True,
        expected_outputs=case.pair.work_for)
    pair[live_in] = TestSensor(
        label=True,
        expected_outputs=case.pair.work_for)
    pair[orgbase_on] = TestSensor(
        label=True,
        expected_outputs=case.pair.work_for)
    pair[kill] = TestSensor(
        label=True,
        expected_outputs=case.pair.work_for)

    pair[work_for] = TestSensor(
        'emb', input_dim=2048, output_dim=2,
        expected_inputs=[case.pair.emb,],
        expected_outputs=case.pair.work_for)
    pair[located_in] = TestSensor(
        'emb', input_dim=2048, output_dim=2,
        expected_inputs=[case.pair.emb,],
        expected_outputs=case.pair.located_in)
    pair[live_in] = TestSensor(
        'emb', input_dim=2048, output_dim=2,
        expected_inputs=[case.pair.emb,],
        expected_outputs=case.pair.live_in)
    pair[orgbase_on] = TestSensor(
        'emb', input_dim=2048, output_dim=2,
        expected_inputs=[case.pair.emb,],
        expected_outputs=case.pair.orgbase_on)
    pair[orgbase_on] = TestSensor(
        'emb', input_dim=2048, output_dim=2,
        expected_inputs=[case.pair.emb,],
        expected_outputs=case.pair.kill)

    lbp = LearningBasedProgram(graph, **config)
    return lbp

def test_graph_naming():
    from graph import graph, sentence, word, char, phrase, pair
    from graph import people, organization, location, other, o
    from graph import work_for, located_in, live_in, orgbase_on, kill
    from graph import rel_sentence_contains_word, rel_phrase_contains_word, rel_word_contains_char, rel_pair_word1, rel_pair_word2

    # graph
    assert graph.name == 'global'

    # concepts
    assert sentence.name == 'sentence'
    assert word.name == 'word'
    assert char.name == 'char'
    assert phrase.name == 'phrase'
    assert pair.name == 'pair'

    assert people.name == 'people'
    assert organization.name == 'organization'
    assert location.name == 'location'
    assert other.name == 'other'
    assert o.name == 'O'  # Note: here is different Cap: `o = word(name='O')`

    assert work_for.name == 'work_for'
    assert located_in.name == 'located_in'
    assert live_in.name == 'live_in'
    assert orgbase_on.name == 'orgbase_on'
    assert kill.name == 'kill'

    # relation: default named
    assert rel_sentence_contains_word.name == 'sentence-contains-0-word'
    assert rel_phrase_contains_word.name == 'phrase-contains-0-word'
    assert rel_word_contains_char.name == 'word-contains-0-char'

    # relation: explicitly named
    # `(rel_pair_word1, rel_pair_word2, ) = pair.has_a(arg1=word, arg2=word)`
    assert rel_pair_word1.name == 'arg1'
    assert rel_pair_word2.name == 'arg2'


@pytest.mark.gurobi
def test_main_conll04(case):
    from config import CONFIG
<<<<<<< HEAD
    from emr.data import ConllDataLoader
    from graph import graph, sentence, word, char, phrase, pair
    from graph import people, organization, location, other, o
    from graph import work_for, located_in, live_in, orgbase_on, kill
=======
>>>>>>> 10b33321

    lbp = model_declaration(CONFIG.Model, case)
    data = {}
    _, _, datanode = lbp.model(data)

    for child_node in datanode.getChildDataNodes():
        if child_node.ontologyNode.name == 'word':
            assert child_node.getAttribute('raw') == case.word.raw[child_node.instanceID]
            
            for child_node1 in child_node.getChildDataNodes():
                if child_node1.ontologyNode.name == 'char':
                    assert True
                else:
                    assert False
                       
            assert len(child_node.getChildDataNodes()) == len(case.char.raw[child_node.instanceID])
                    
            assert len(child_node.findDatanodes(select = "pair")) == 4
            
            assert (child_node.getAttribute('emb') == case.word.emb[child_node.instanceID]).all()
            assert (child_node.getAttribute('<people>') == case.word.people[child_node.instanceID]).all()
            assert (child_node.getAttribute('<organization>') == case.word.organization[child_node.instanceID]).all()
            assert (child_node.getAttribute('<location>') == case.word.location[child_node.instanceID]).all()
            assert (child_node.getAttribute('<other>') == case.word.other[child_node.instanceID]).all()
            assert (child_node.getAttribute('<O>') == case.word.O[child_node.instanceID]).all()
        elif child_node.ontologyNode.name == 'phrase':
            assert (child_node.getAttribute('emb') == case.phrase.emb[child_node.instanceID]).all()
            assert (child_node.getAttribute('<people>') == case.phrase.people[child_node.instanceID]).all()
        else:
            assert False, 'There should be only word and phrases. {} is unexpected.'.format(child_node.ontologyNode.name)

    conceptsRelationsStrings = ['people', 'organization', 'location', 'other', 'O', 'work_for']
    conceptsRelationsConcepts = [people, organization, location, other, o, work_for]
    conceptsRelationsMix = ["people", organization, location, other, o, "work_for"]
    conceptsRelationsEmpty = []
    
    conceptsRelationsVariants = [conceptsRelationsEmpty, conceptsRelationsStrings, conceptsRelationsConcepts, conceptsRelationsMix]
    
    for conceptsRelations in conceptsRelationsVariants:
        
        # ------------ Call the ILP Solver
        datanode.inferILPConstrains(*conceptsRelations, fun=None)
        
        # ------------ Concepts Results
        
        # Get value of attribute people/ILP for word 0
        #assert tokenResult['people'][0] == 1
        assert datanode.findDatanodes(select = word)[0].getAttribute(people, 'ILP').item() == 1
        
        assert datanode.findDatanodes(select = word,  indexes = {"contains" : (char, 'raw', 'J')})[0].getAttribute(people, 'ILP').item() == 1
        assert datanode.findDatanodes(select = word,  indexes = {"contains" : (char, 'raw', 'h')})[0].getAttribute(people, 'ILP').item() == 1
        assert datanode.findDatanodes(select = word,  indexes = {"contains" : (char, 'raw', 'I')})[0].getAttribute(people, 'ILP').item() == 0
        
        assert datanode.findDatanodes(select = word,  indexes = {"contains" : ((char, 'raw', 'o'), (char, 'raw', 'h')) })[0].getAttribute(people, 'ILP').item() == 1
        assert datanode.findDatanodes(select = word,  indexes = {"contains" : ((char, 'raw', 'o'), (char, 'raw', 'h'), (char, 'raw', 'n')) })[0].getAttribute(people, 'ILP').item() == 1

        assert len(datanode.findDatanodes(select = (char, 'raw', 'J'))) == 1
        assert datanode.findDatanodes(select = (char, 'raw', 'J'))[0].getRootDataNode() == datanode.findDatanodes(select = sentence)[0]
        
        # Sum value of attribute people/ILP for all words
        #assert sum(tokenResult['people']) == 1
        assert sum([dn.getAttribute(people, 'ILP').item() for dn in datanode.findDatanodes(select = word)]) == 1
        
        # Get value of attribute organization/ILP for word 3
        #assert tokenResult['organization'][3] == 1
        datanode.findDatanodes(select = word)[3].getAttribute(organization, 'ILP').item() == 1
        
        # Sum value of attribute organization/ILP for all words
        #assert sum(tokenResult['organization']) == 1
        assert sum([dn.getAttribute(organization, 'ILP').item() for dn in datanode.findDatanodes(select = word)]) == 1
    
        # Sum value of attribute location/ILP for all words
        #assert sum(tokenResult['location']) == 0
        assert sum([dn.getAttribute(location, 'ILP').item() for dn in datanode.findDatanodes(select = word)]) == 0
    
        # Sum value of attribute other/ILP for all words
        #assert sum(tokenResult['other']) == 0
        assert sum([dn.getAttribute(other, 'ILP').item() for dn in datanode.findDatanodes(select = word)]) == 0
    
        # Get value of attribute o/ILP for word 1
        #assert tokenResult['O'][1] == 1
        assert datanode.findDatanodes(select = word)[1].getAttribute(o, 'ILP').item() == 1
        
        JohnDN = datanode.findDatanodes(select = word)[1]
        assert JohnDN.getAttribute(organization)[0] == 0.8
        assert len(JohnDN.getChildDataNodes()) == 5
        
        assert len(JohnDN.getChildDataNodes(conceptName=char)) == 5
        assert len(JohnDN.getChildDataNodes(conceptName=phrase)) == 0
        
        assert len(JohnDN.getRelationLinks()) == 2
        assert len(JohnDN.getRelationLinks(relationName=pair)) == 4

        # Get value of attribute o/ILP for word 2
        #assert tokenResult['O'][2] == 1
        assert datanode.findDatanodes(select = word)[2].getAttribute(o, 'ILP').item() == 1
    
        # Sum value of attribute o/ILP for all words
        #assert sum(tokenResult['O']) == 2
        assert sum([dn.getAttribute(o, 'ILP').item() for dn in datanode.findDatanodes(select = word)]) == 2
        
        # ------------ Relations Results
        
        # Get value of attribute work_for/ILP for pair between 0 and 3
        #assert pairResult['work_for'][0][3] == 1
        assert datanode.findDatanodes(select = pair, indexes = {"arg1" : 0, "arg2": 3})[0].getAttribute(work_for, 'ILP').item() == 1
        
        assert datanode.findDatanodes(select = pair, indexes = {"arg1" : (word, 'raw', 'John'), "arg2": (word, 'raw', "IBM")})[0].getAttribute(work_for, 'ILP') == 1

        assert datanode.findDatanodes(select = pair, indexes = {"arg1" : ((word,), (word, 'raw', 'John')), "arg2": (word, 'raw', "IBM")})[0].getAttribute(work_for, 'ILP') == 1
        assert datanode.findDatanodes(select = pair, indexes = {"arg1" : (word, (word, 'raw', 'John')), "arg2": (word, 'raw', "IBM")})[0].getAttribute(work_for, 'ILP') == 1
         
        assert datanode.findDatanodes(select = pair, indexes = {"arg1" : (0, (word, 'raw', 'John')), "arg2": (word, 'raw', "IBM")})[0].getAttribute(work_for, 'ILP') == 1
        
        # Sum all value of attribute work_for/ILP  for the pair relation from 0
        #assert sum(pairResult['work_for'][0]) == 1
        assert sum([dn.getAttribute(work_for, 'ILP').item() for dn in datanode.findDatanodes(select = pair, indexes = {"arg1" : 0})]) == 1
        
        # Sum all value of attribute work_for/ILP  for the pair relation from 1
        #assert sum(pairResult['work_for'][1]) == 0
        assert sum([dn.getAttribute(work_for, 'ILP').item() for dn in datanode.findDatanodes(select = pair, indexes = {"arg1" : 1})]) == 0
        
        # Sum all value of attribute work_for/ILP  for the pair relation from 2
        #assert sum(pairResult['work_for'][2]) == 0
        assert sum([dn.getAttribute(work_for, 'ILP').item() for dn in datanode.findDatanodes(select = pair, indexes = {"arg1" : 2})]) == 0
    
        # Sum all value of attribute work_for/ILP  for the pair relation from 3
        #assert sum(pairResult['work_for'][3]) == 0
        assert sum([dn.getAttribute(work_for, 'ILP').item() for dn in datanode.findDatanodes(select = pair, indexes = {"arg1" : 3})]) == 0

if __name__ == '__main__':
    pytest.main([__file__])<|MERGE_RESOLUTION|>--- conflicted
+++ resolved
@@ -244,13 +244,10 @@
 @pytest.mark.gurobi
 def test_main_conll04(case):
     from config import CONFIG
-<<<<<<< HEAD
     from emr.data import ConllDataLoader
     from graph import graph, sentence, word, char, phrase, pair
     from graph import people, organization, location, other, o
     from graph import work_for, located_in, live_in, orgbase_on, kill
-=======
->>>>>>> 10b33321
 
     lbp = model_declaration(CONFIG.Model, case)
     data = {}
