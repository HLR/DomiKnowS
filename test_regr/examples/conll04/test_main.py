--- conflicted
+++ resolved
@@ -91,19 +91,11 @@
                 torch.cat((word_emb[3], word_emb[2]), dim=0),
                 torch.cat((word_emb[3], word_emb[3]), dim=0),
             ]),
-<<<<<<< HEAD
-            'work_for': torch.tensor([[0.60, 0.40],         [0.80, 0.20],         [0.80, 0.20], [0.37, 0.63],  # John
-                                      [0.5, 0.5], [0.5, 0.5], [0.60, 0.40], [0.70, 0.30],  # works
-                                      #[float("nan"), float("nan")], [float("nan"), float("nan")], [0.60, 0.40], [0.70, 0.30],  # works
-                                      [0.98, 0.02],         [0.70, 0.03],         [0.95, 0.05], [0.90, 0.10],  # for
-                                      [float("nan"), float("nan")],         [0.80, 0.20],         [0.90, 0.10], [0.70, 0.30],  # IBM
-=======
             'work_for': torch.tensor([[0.60, 0.40],         [0.80, 0.20],         [0.80, 0.20], [float("nan"), float("nan")],  # John
                                       [0.5, 0.5], [0.5, 0.5], [0.60, 0.40], [0.70, 0.30],  # works
                                       #[float("nan"), float("nan")], [float("nan"), float("nan")], [0.60, 0.40], [0.70, 0.30],  # works
                                       [0.98, 0.02],         [0.70, 0.03],         [0.95, 0.05], [0.90, 0.10],  # for
                                       [0.5, 0.5],         [0.80, 0.20],         [0.90, 0.10], [0.70, 0.30],  # IBM
->>>>>>> 947c2b87
                                      ], device=device),
             
             'live_in': torch.mul(torch.rand(16, 2, device=device), 0.5), # TODO: add examable values
@@ -375,11 +367,8 @@
         for tnorm in ['L', 'G', "P"]:
             lcResult = datanode.calculateLcLoss(tnorm=tnorm)
                     
-<<<<<<< HEAD
-=======
             break
         
->>>>>>> 947c2b87
             if 'LC0' in lcResult:                     
                 for i in range(3):
                     assert round(lcResult['LC0']['lossTensor'][i].item(), 4) == round(case.lc0LossTensor[tnorm][i].item(), 4)
@@ -495,10 +484,6 @@
     
         # Sum all value of attribute work_for/ILP  for the pair relation from 3
         #assert sum(pairResult['work_for'][3]) == 0
-<<<<<<< HEAD
-        assert sum([dn.getAttribute(work_for, 'ILP').item() for dn in datanode.findDatanodes(select = pair, indexes = {"arg1" : 3})]) == 1
-=======
         assert sum([dn.getAttribute(work_for, 'ILP').item() for dn in datanode.findDatanodes(select = pair, indexes = {"arg1" : 3})]) == 0
->>>>>>> 947c2b87
 if __name__ == '__main__':
     pytest.main([__file__])