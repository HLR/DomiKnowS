import sys
sys.path.append('.')
sys.path.append('../..')

import pytest


@pytest.fixture(name='case')
def test_case():
    import torch
    from emr.utils import Namespace

    device = torch.device('cuda' if torch.cuda.is_available() else 'cpu')
    case = {
        'sentence': {
            'raw': 'John works for IBM'
        },
        'char': {
            'raw': [['J', 'o', 'h', 'n'], ['w', 'o', 'r', 'k', 's'], ['f', 'o', 'r'], ['I', 'B', 'M']]
        },
        'word': {
            'raw': ['John', 'works', 'for', 'IBM'],
            'emb': torch.randn(4, 2048, device=device),
            #                             John        works       for           IBM
            'people':       torch.tensor([[0.3, 0.7], [0.9, 0.1], [0.98, 0.02], [0.40, 0.6]], device=device),
            'organization': torch.tensor([[0.5, 0.5], [0.8, 0.2], [0.97, 0.03], [0.09, 0.91]], device=device),
            'location':     torch.tensor([[0.7, 0.3], [0.4, 0.6], [0.95, 0.05], [0.50, 0.50]], device=device),
            'other':        torch.tensor([[0.7, 0.3], [0.6, 0.4], [0.90, 0.10], [0.70, 0.30]], device=device),
            'O':            torch.tensor([[0.9, 0.1], [0.1, 0.9], [0.10, 0.90], [0.90, 0.10]], device=device),
        },
        'phrase': {
            'raw': [(0, 0), (1, 2), (3, 3)],  # ['John', 'works for', 'IBM'],
            'emb': torch.randn(3, 2048, device=device),
            'people': torch.tensor([[0.3, 0.7], [0.9, 0.1], [0.40, 0.6]], device=device),

        },
        'pair': {
            'emb': torch.randn(4, 4, 2048, device=device),
            'work_for': torch.rand(4, 4, 2, device=device), # TODO: add examable values
            
            'work_for': torch.tensor([[[0.60, 0.40],         [0.80, 0.20],         [0.80, 0.20], [0.37, 0.63]],      # John
                                      [[1.00, float("nan")], [1.00, float("nan")], [0.60, 0.40], [0.70, 0.30]],  # works
                                      [[0.98, 0.02],         [0.70, 0.03],         [0.95, 0.05], [0.90, 0.10]],  # for
                                      [[0.35, 0.65],         [0.80, 0.20],         [0.90, 0.10], [0.70, 0.30]],  # IBM
                                     ], device=device),
            
            'live_in': torch.mul(torch.rand(4, 4, 2, device=device), 0.5), # TODO: add examable values
            'located_in': torch.mul(torch.rand(4, 4, 2, device=device), 0.5), # TODO: add examable values
            'orgbase_on': torch.mul(torch.rand(4, 4, 2, device=device), 0.5), # TODO: add examable values
            'kill': torch.mul(torch.rand(4, 4, 2, device=device), 0.5), # TODO: add examable values
        }
    }
    case = Namespace(case)
    return case


def model_declaration(config, case):
    from emr.graph.torch import LearningBasedProgram

    from graph import graph, sentence, word, char, phrase, pair
    from graph import people, organization, location, other, o
    from graph import work_for, located_in, live_in, orgbase_on, kill
    from graph import rel_sentence_contains_word, rel_phrase_contains_word, rel_word_contains_char, rel_pair_word1, rel_pair_word2
    from emr.sensors.Sensors import TestSensor, TestEdgeSensor

    graph.detach()

    sentence['raw'] = TestSensor(expected_outputs=case.sentence.raw)

    # Edge: sentence to word forward
    rel_sentence_contains_word['forward'] = TestEdgeSensor(
        'raw', mode='forward', keyword='raw',
        expected_inputs=[case.sentence.raw,],
        expected_outputs=case.word.raw)
    word['emb'] = TestSensor(
        'raw', edges=[rel_sentence_contains_word['forward']],
        expected_inputs=[case.word.raw,],
        expected_outputs=case.word.emb)

    # Edge: word to char forward
    rel_word_contains_char['forward'] = TestEdgeSensor(
        'raw', mode='forward', keyword='raw',
        edges=[rel_sentence_contains_word['forward']],
        expected_inputs=[case.word.raw,],
        expected_outputs=case.char.raw)
    char['emb'] = TestSensor(
        'raw', edges=[rel_word_contains_char['forward']],
        expected_inputs=[case.char.raw,],
        expected_outputs=case.word.emb)
    char['emb'] = TestSensor(label=True)  # just to trigger calculation

    # Edge: word to phrase backward
    rel_phrase_contains_word['backward'] = TestEdgeSensor(
        'raw', mode='backward', keyword='raw',
        edges=[rel_sentence_contains_word['forward']],
        expected_inputs=[case.word.raw,],
        expected_outputs=case.phrase.raw)
    phrase['emb'] = TestSensor(
        'raw', edges=[rel_phrase_contains_word['backward']],
        expected_inputs=[case.phrase.raw,],
        expected_outputs=case.phrase.emb)
    phrase['emb'] = TestSensor(label=True)  # just to trigger calculation

    # Edge: pair backward
    rel_pair_word1['backward'] = TestEdgeSensor(
        'emb', mode='backward', keyword='word1_emb',
        expected_inputs=[case.word.emb,],
        expected_outputs=case.word.emb)
    rel_pair_word2['backward'] = TestEdgeSensor(
        'emb', mode='backward', keyword='word2_emb',
        expected_inputs=[case.word.emb,],
        expected_outputs=case.word.emb)

    pair['emb'] = TestSensor(
        'word1_emb', 'word2_emb',
        edges=[rel_pair_word1['backward'], rel_pair_word2['backward']],
        expected_inputs=[case.word.emb, case.word.emb],
        expected_outputs=case.pair.emb)

    word[people] = TestSensor(
        label=True,
        expected_outputs=case.word.people)
    word[organization] = TestSensor(
        label=True,
        expected_outputs=case.word.organization)
    word[location] = TestSensor(
        label=True,
        expected_outputs=case.word.location)
    word[other] = TestSensor(
        label=True,
        expected_outputs=case.word.other)
    word[o] = TestSensor(
        label=True,
        expected_outputs=case.word.O)

    word[people] = TestSensor(
        'emb', input_dim=2048, output_dim=2,
        expected_inputs=[case.word.emb,],
        expected_outputs=case.word.people)
    word[organization] = TestSensor(
        'emb', input_dim=2048, output_dim=2,
        expected_inputs=[case.word.emb,],
        expected_outputs=case.word.organization)
    word[location] = TestSensor(
        'emb', input_dim=2048, output_dim=2,
        expected_inputs=[case.word.emb,],
        expected_outputs=case.word.location)
    word[other] = TestSensor(
        'emb', input_dim=2048, output_dim=2,
        expected_inputs=[case.word.emb,],
        expected_outputs=case.word.other)
    word[o] = TestSensor(
        'emb', input_dim=2048, output_dim=2,
        expected_inputs=[case.word.emb,],
        expected_outputs=case.word.O)

    phrase[people] = TestSensor(
        label=True,
        expected_outputs=case.phrase.people)
    phrase[people] = TestSensor(
        'emb', input_dim=2048, output_dim=2,
        expected_inputs=[case.phrase.emb,],
        expected_outputs=case.phrase.people)

    pair[work_for] = TestSensor(
        label=True,
        expected_outputs=case.pair.work_for)
    pair[located_in] = TestSensor(
        label=True,
        expected_outputs=case.pair.work_for)
    pair[live_in] = TestSensor(
        label=True,
        expected_outputs=case.pair.work_for)
    pair[orgbase_on] = TestSensor(
        label=True,
        expected_outputs=case.pair.work_for)
    pair[kill] = TestSensor(
        label=True,
        expected_outputs=case.pair.work_for)

    pair[work_for] = TestSensor(
        'emb', input_dim=2048, output_dim=2,
        expected_inputs=[case.pair.emb,],
        expected_outputs=case.pair.work_for)
    pair[located_in] = TestSensor(
        'emb', input_dim=2048, output_dim=2,
        expected_inputs=[case.pair.emb,],
        expected_outputs=case.pair.located_in)
    pair[live_in] = TestSensor(
        'emb', input_dim=2048, output_dim=2,
        expected_inputs=[case.pair.emb,],
        expected_outputs=case.pair.live_in)
    pair[orgbase_on] = TestSensor(
        'emb', input_dim=2048, output_dim=2,
        expected_inputs=[case.pair.emb,],
        expected_outputs=case.pair.orgbase_on)
    pair[orgbase_on] = TestSensor(
        'emb', input_dim=2048, output_dim=2,
        expected_inputs=[case.pair.emb,],
        expected_outputs=case.pair.kill)

    lbp = LearningBasedProgram(graph, **config)
    return lbp

def test_graph_naming():
    from graph import graph, sentence, word, char, phrase, pair
    from graph import people, organization, location, other, o
    from graph import work_for, located_in, live_in, orgbase_on, kill
    from graph import rel_sentence_contains_word, rel_phrase_contains_word, rel_word_contains_char, rel_pair_word1, rel_pair_word2

    # graph
    assert graph.name == 'global'

    # concepts
    assert sentence.name == 'sentence'
    assert word.name == 'word'
    assert char.name == 'char'
    assert phrase.name == 'phrase'
    assert pair.name == 'pair'

    assert people.name == 'people'
    assert organization.name == 'organization'
    assert location.name == 'location'
    assert other.name == 'other'
    assert o.name == 'O'  # Note: here is different Cap: `o = word(name='O')`

    assert work_for.name == 'work_for'
    assert located_in.name == 'located_in'
    assert live_in.name == 'live_in'
    assert orgbase_on.name == 'orgbase_on'
    assert kill.name == 'kill'

    # relation: default named
    assert rel_sentence_contains_word.name == 'sentence-contains-0-word'
    assert rel_phrase_contains_word.name == 'phrase-contains-0-word'
    assert rel_word_contains_char.name == 'word-contains-0-char'

    # relation: explicitly named
    # `(rel_pair_word1, rel_pair_word2, ) = pair.has_a(arg1=word, arg2=word)`
    assert rel_pair_word1.name == 'arg1'
    assert rel_pair_word2.name == 'arg2'


@pytest.mark.gurobi
def test_main_conll04(case):
    from config import CONFIG
<<<<<<< HEAD
=======
    from emr.data import ConllDataLoader
    from graph import graph, sentence, word, char, phrase, pair
    from graph import people, organization, location, other, o
    from graph import work_for, located_in, live_in, orgbase_on, kill
>>>>>>> 39a35f33

    lbp = model_declaration(CONFIG.Model, case)
    data = {}
    _, _, datanode = lbp.model(data)

    for child_node in datanode.getChildDataNodes():
        if child_node.ontologyNode.name == 'word':
            assert child_node.getAttribute('raw') == case.word.raw[child_node.instanceID]
            
            for child_node1 in child_node.getChildDataNodes():
                if child_node1.ontologyNode.name == 'char':
                    assert True
                else:
                    assert False
                       
            assert len(child_node.getChildDataNodes()) == len(case.char.raw[child_node.instanceID])
                    
            assert len(child_node.findDatanodes(select = "pair")) == 4
            
            assert (child_node.getAttribute('emb') == case.word.emb[child_node.instanceID]).all()
            assert (child_node.getAttribute('<people>') == case.word.people[child_node.instanceID]).all()
            assert (child_node.getAttribute('<organization>') == case.word.organization[child_node.instanceID]).all()
            assert (child_node.getAttribute('<location>') == case.word.location[child_node.instanceID]).all()
            assert (child_node.getAttribute('<other>') == case.word.other[child_node.instanceID]).all()
            assert (child_node.getAttribute('<O>') == case.word.O[child_node.instanceID]).all()
        elif child_node.ontologyNode.name == 'phrase':
            assert (child_node.getAttribute('emb') == case.phrase.emb[child_node.instanceID]).all()
            assert (child_node.getAttribute('<people>') == case.phrase.people[child_node.instanceID]).all()
        else:
            assert False, 'There should be only word and phrases. {} is unexpected.'.format(child_node.ontologyNode.name)

    conceptsRelationsStrings = ['people', 'organization', 'location', 'other', 'O', 'work_for']
    conceptsRelationsConcepts = [people, organization, location, other, o, work_for]
    conceptsRelationsMix = ["people", organization, location, other, o, "work_for"]
    conceptsRelationsEmpty = []
    
    conceptsRelationsVariants = [conceptsRelationsEmpty, conceptsRelationsStrings, conceptsRelationsConcepts, conceptsRelationsMix]
    
    for conceptsRelations in conceptsRelationsVariants:
        
        # ------------ Call the ILP Solver
        datanode.inferILPConstrains(*conceptsRelations, fun=None)
        
        # ------------ Concepts Results
        
        # Get value of attribute people/ILP for word 0
        #assert tokenResult['people'][0] == 1
        assert datanode.findDatanodes(select = word)[0].getAttribute(people, 'ILP').item() == 1
        
        assert datanode.findDatanodes(select = word,  indexes = {"contains" : (char, 'raw', 'J')})[0].getAttribute(people, 'ILP').item() == 1
        assert datanode.findDatanodes(select = word,  indexes = {"contains" : (char, 'raw', 'h')})[0].getAttribute(people, 'ILP').item() == 1
        assert datanode.findDatanodes(select = word,  indexes = {"contains" : (char, 'raw', 'I')})[0].getAttribute(people, 'ILP').item() == 0
        
        assert datanode.findDatanodes(select = word,  indexes = {"contains" : ((char, 'raw', 'o'), (char, 'raw', 'h')) })[0].getAttribute(people, 'ILP').item() == 1
        assert datanode.findDatanodes(select = word,  indexes = {"contains" : ((char, 'raw', 'o'), (char, 'raw', 'h'), (char, 'raw', 'n')) })[0].getAttribute(people, 'ILP').item() == 1

        assert len(datanode.findDatanodes(select = (char, 'raw', 'J'))) == 1
        assert datanode.findDatanodes(select = (char, 'raw', 'J'))[0].getRootDataNode() == datanode.findDatanodes(select = sentence)[0]
        
        # Sum value of attribute people/ILP for all words
        #assert sum(tokenResult['people']) == 1
        assert sum([dn.getAttribute(people, 'ILP').item() for dn in datanode.findDatanodes(select = word)]) == 1
        
        # Get value of attribute organization/ILP for word 3
        #assert tokenResult['organization'][3] == 1
        datanode.findDatanodes(select = word)[3].getAttribute(organization, 'ILP').item() == 1
        
        # Sum value of attribute organization/ILP for all words
        #assert sum(tokenResult['organization']) == 1
        assert sum([dn.getAttribute(organization, 'ILP').item() for dn in datanode.findDatanodes(select = word)]) == 1
    
        # Sum value of attribute location/ILP for all words
        #assert sum(tokenResult['location']) == 0
        assert sum([dn.getAttribute(location, 'ILP').item() for dn in datanode.findDatanodes(select = word)]) == 0
    
        # Sum value of attribute other/ILP for all words
        #assert sum(tokenResult['other']) == 0
        assert sum([dn.getAttribute(other, 'ILP').item() for dn in datanode.findDatanodes(select = word)]) == 0
    
        # Get value of attribute o/ILP for word 1
        #assert tokenResult['O'][1] == 1
        assert datanode.findDatanodes(select = word)[1].getAttribute(o, 'ILP').item() == 1
        
        # Get value of attribute o/ILP for word 2
        #assert tokenResult['O'][2] == 1
        assert datanode.findDatanodes(select = word)[2].getAttribute(o, 'ILP').item() == 1
    
        # Sum value of attribute o/ILP for all words
        #assert sum(tokenResult['O']) == 2
        assert sum([dn.getAttribute(o, 'ILP').item() for dn in datanode.findDatanodes(select = word)]) == 2
        
        # ------------ Relations Results
        
        # Get value of attribute work_for/ILP for pair between 0 and 3
        #assert pairResult['work_for'][0][3] == 1
        assert datanode.findDatanodes(select = pair, indexes = {"arg1" : 0, "arg2": 3})[0].getAttribute(work_for, 'ILP').item() == 1
        
        assert datanode.findDatanodes(select = pair, indexes = {"arg1" : (word, 'raw', 'John'), "arg2": (word, 'raw', "IBM")})[0].getAttribute(work_for, 'ILP') == 1

        assert datanode.findDatanodes(select = pair, indexes = {"arg1" : ((word,), (word, 'raw', 'John')), "arg2": (word, 'raw', "IBM")})[0].getAttribute(work_for, 'ILP') == 1
        assert datanode.findDatanodes(select = pair, indexes = {"arg1" : (word, (word, 'raw', 'John')), "arg2": (word, 'raw', "IBM")})[0].getAttribute(work_for, 'ILP') == 1
         
        assert datanode.findDatanodes(select = pair, indexes = {"arg1" : (0, (word, 'raw', 'John')), "arg2": (word, 'raw', "IBM")})[0].getAttribute(work_for, 'ILP') == 1


        #assert list(datanode.findDatanodes(select = pair, indexes = {"arg1" : ((word, 'raw', 'John'), (word, "pos", "N")), "arg2": (word, 'raw', "IBM")}))[0].getAttributes(work_for, 'emb') == 1
        
        # Sum all value of attribute work_for/ILP  for the pair relation from 0
        #assert sum(pairResult['work_for'][0]) == 1
        assert sum([dn.getAttribute(work_for, 'ILP').item() for dn in datanode.findDatanodes(select = pair, indexes = {"arg1" : 0})]) == 1
        
        # Sum all value of attribute work_for/ILP  for the pair relation from 1
        #assert sum(pairResult['work_for'][1]) == 0
        assert sum([dn.getAttribute(work_for, 'ILP').item() for dn in datanode.findDatanodes(select = pair, indexes = {"arg1" : 1})]) == 0
        
        # Sum all value of attribute work_for/ILP  for the pair relation from 2
        #assert sum(pairResult['work_for'][2]) == 0
        assert sum([dn.getAttribute(work_for, 'ILP').item() for dn in datanode.findDatanodes(select = pair, indexes = {"arg1" : 2})]) == 0
    
        # Sum all value of attribute work_for/ILP  for the pair relation from 3
        #assert sum(pairResult['work_for'][3]) == 0
        assert sum([dn.getAttribute(work_for, 'ILP').item() for dn in datanode.findDatanodes(select = pair, indexes = {"arg1" : 3})]) == 0

if __name__ == '__main__':
    pytest.main([__file__])<|MERGE_RESOLUTION|>--- conflicted
+++ resolved
@@ -12,9 +12,6 @@
 
     device = torch.device('cuda' if torch.cuda.is_available() else 'cpu')
     case = {
-        'sentence': {
-            'raw': 'John works for IBM'
-        },
         'char': {
             'raw': [['J', 'o', 'h', 'n'], ['w', 'o', 'r', 'k', 's'], ['f', 'o', 'r'], ['I', 'B', 'M']]
         },
@@ -56,6 +53,7 @@
 
 def model_declaration(config, case):
     from emr.graph.torch import LearningBasedProgram
+    from regr.sensor.pytorch.sensors import ReaderSensor
 
     from graph import graph, sentence, word, char, phrase, pair
     from graph import people, organization, location, other, o
@@ -65,12 +63,12 @@
 
     graph.detach()
 
-    sentence['raw'] = TestSensor(expected_outputs=case.sentence.raw)
+    sentence['raw'] = ReaderSensor(keyword='token')
+    sentence['raw'] = ReaderSensor(keyword='token', label=True)  # just to trigger calculation
 
     # Edge: sentence to word forward
     rel_sentence_contains_word['forward'] = TestEdgeSensor(
         'raw', mode='forward', keyword='raw',
-        expected_inputs=[case.sentence.raw,],
         expected_outputs=case.word.raw)
     word['emb'] = TestSensor(
         'raw', edges=[rel_sentence_contains_word['forward']],
@@ -87,7 +85,7 @@
         'raw', edges=[rel_word_contains_char['forward']],
         expected_inputs=[case.char.raw,],
         expected_outputs=case.word.emb)
-    char['emb'] = TestSensor(label=True)  # just to trigger calculation
+    char['emb'] = ReaderSensor(keyword='token', label=True)  # just to trigger calculation
 
     # Edge: word to phrase backward
     rel_phrase_contains_word['backward'] = TestEdgeSensor(
@@ -99,7 +97,7 @@
         'raw', edges=[rel_phrase_contains_word['backward']],
         expected_inputs=[case.phrase.raw,],
         expected_outputs=case.phrase.emb)
-    phrase['emb'] = TestSensor(label=True)  # just to trigger calculation
+    phrase['emb'] = ReaderSensor(keyword='token', label=True)  # just to trigger calculation
 
     # Edge: pair backward
     rel_pair_word1['backward'] = TestEdgeSensor(
@@ -117,66 +115,44 @@
         expected_inputs=[case.word.emb, case.word.emb],
         expected_outputs=case.pair.emb)
 
+    word[people] = ReaderSensor(keyword='Peop', label=True)
+    word[organization] = ReaderSensor(keyword='Org', label=True)
+    word[location] = ReaderSensor(keyword='Loc', label=True)
+    word[other] = ReaderSensor(keyword='Other', label=True)
+    word[o] = ReaderSensor(keyword='O', label=True)
+
     word[people] = TestSensor(
-        label=True,
+        'emb', input_dim=2048, output_dim=2,
+        expected_inputs=[case.word.emb,],
         expected_outputs=case.word.people)
     word[organization] = TestSensor(
-        label=True,
+        'emb', input_dim=2048, output_dim=2,
+        expected_inputs=[case.word.emb,],
         expected_outputs=case.word.organization)
     word[location] = TestSensor(
-        label=True,
+        'emb', input_dim=2048, output_dim=2,
+        expected_inputs=[case.word.emb,],
         expected_outputs=case.word.location)
     word[other] = TestSensor(
-        label=True,
+        'emb', input_dim=2048, output_dim=2,
+        expected_inputs=[case.word.emb,],
         expected_outputs=case.word.other)
     word[o] = TestSensor(
-        label=True,
+        'emb', input_dim=2048, output_dim=2,
+        expected_inputs=[case.word.emb,],
         expected_outputs=case.word.O)
 
-    word[people] = TestSensor(
-        'emb', input_dim=2048, output_dim=2,
-        expected_inputs=[case.word.emb,],
-        expected_outputs=case.word.people)
-    word[organization] = TestSensor(
-        'emb', input_dim=2048, output_dim=2,
-        expected_inputs=[case.word.emb,],
-        expected_outputs=case.word.organization)
-    word[location] = TestSensor(
-        'emb', input_dim=2048, output_dim=2,
-        expected_inputs=[case.word.emb,],
-        expected_outputs=case.word.location)
-    word[other] = TestSensor(
-        'emb', input_dim=2048, output_dim=2,
-        expected_inputs=[case.word.emb,],
-        expected_outputs=case.word.other)
-    word[o] = TestSensor(
-        'emb', input_dim=2048, output_dim=2,
-        expected_inputs=[case.word.emb,],
-        expected_outputs=case.word.O)
-
-    phrase[people] = TestSensor(
-        label=True,
-        expected_outputs=case.phrase.people)
+    phrase[people] = ReaderSensor(keyword='Peop', label=True)
     phrase[people] = TestSensor(
         'emb', input_dim=2048, output_dim=2,
         expected_inputs=[case.phrase.emb,],
         expected_outputs=case.phrase.people)
 
-    pair[work_for] = TestSensor(
-        label=True,
-        expected_outputs=case.pair.work_for)
-    pair[located_in] = TestSensor(
-        label=True,
-        expected_outputs=case.pair.work_for)
-    pair[live_in] = TestSensor(
-        label=True,
-        expected_outputs=case.pair.work_for)
-    pair[orgbase_on] = TestSensor(
-        label=True,
-        expected_outputs=case.pair.work_for)
-    pair[kill] = TestSensor(
-        label=True,
-        expected_outputs=case.pair.work_for)
+    pair[work_for] = ReaderSensor(keyword='Work_For', label=True)
+    pair[located_in] = ReaderSensor(keyword='Located_In', label=True)
+    pair[live_in] = ReaderSensor(keyword='Live_In', label=True)
+    pair[orgbase_on] = ReaderSensor(keyword='OrgBased_In', label=True)
+    pair[kill] = ReaderSensor(keyword='Kill', label=True)
 
     pair[work_for] = TestSensor(
         'emb', input_dim=2048, output_dim=2,
@@ -244,16 +220,17 @@
 @pytest.mark.gurobi
 def test_main_conll04(case):
     from config import CONFIG
-<<<<<<< HEAD
-=======
     from emr.data import ConllDataLoader
     from graph import graph, sentence, word, char, phrase, pair
     from graph import people, organization, location, other, o
     from graph import work_for, located_in, live_in, orgbase_on, kill
->>>>>>> 39a35f33
-
+
+    training_set = ConllDataLoader(CONFIG.Data.train_path,
+                                   batch_size=CONFIG.Train.batch_size,
+                                   skip_none=CONFIG.Data.skip_none)
     lbp = model_declaration(CONFIG.Model, case)
-    data = {}
+    data = next(iter(training_set))
+
     _, _, datanode = lbp.model(data)
 
     for child_node in datanode.getChildDataNodes():
