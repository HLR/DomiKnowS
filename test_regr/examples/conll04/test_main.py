import sys
sys.path.append('.')
sys.path.append('../..')

import pytest


@pytest.fixture(name='case')
def test_case():
    import torch
    from emr.utils import Namespace

    device = torch.device('cuda' if torch.cuda.is_available() else 'cpu')
    case = {
        'char': {
            'raw': [['J', 'o', 'h', 'n'], ['w', 'o', 'r', 'k', 's'], ['f', 'o', 'r'], ['I', 'B', 'M']]
        },
        'word': {
            'raw': ['John', 'works', 'for', 'IBM'],
            'emb': torch.randn(4, 2048, device=device),
            #                             John        works       for           IBM
            'people':       torch.tensor([[0.3, 0.7], [0.9, 0.1], [0.98, 0.02], [0.40, 0.6]], device=device),
            'organization': torch.tensor([[0.5, 0.5], [0.8, 0.2], [0.97, 0.03], [0.09, 0.91]], device=device),
            'location':     torch.tensor([[0.7, 0.3], [0.4, 0.6], [0.95, 0.05], [0.50, 0.50]], device=device),
            'other':        torch.tensor([[0.7, 0.3], [0.6, 0.4], [0.90, 0.10], [0.70, 0.30]], device=device),
            'O':            torch.tensor([[0.9, 0.1], [0.1, 0.9], [0.10, 0.90], [0.90, 0.10]], device=device),
        },
        'phrase': {
            'raw': [(0, 0), (1, 2), (3, 3)],  # ['John', 'works for', 'IBM'],
            'emb': torch.randn(3, 2048, device=device),
            'people': torch.tensor([[0.3, 0.7], [0.9, 0.1], [0.40, 0.6]], device=device),

        },
        'pair': {
            'emb': torch.randn(4, 4, 2048, device=device),
            'work_for': torch.rand(4, 4, 2, device=device), # TODO: add examable values
            
            'work_for': torch.tensor([[[0.60, 0.40],         [0.80, 0.20],         [0.80, 0.20], [0.37, 0.63]],      # John
                                      [[1.00, float("nan")], [1.00, float("nan")], [0.60, 0.40], [0.70, 0.30]],  # works
                                      [[0.98, 0.02],         [0.70, 0.03],         [0.95, 0.05], [0.90, 0.10]],  # for
                                      [[0.35, 0.65],         [0.80, 0.20],         [0.90, 0.10], [0.70, 0.30]],  # IBM
                                     ], device=device),
            
            'live_in': torch.mul(torch.rand(4, 4, 2, device=device), 0.5), # TODO: add examable values
            'located_in': torch.mul(torch.rand(4, 4, 2, device=device), 0.5), # TODO: add examable values
            'orgbase_on': torch.mul(torch.rand(4, 4, 2, device=device), 0.5), # TODO: add examable values
            'kill': torch.mul(torch.rand(4, 4, 2, device=device), 0.5), # TODO: add examable values
        }
    }
    case = Namespace(case)
    return case


def model_declaration(config, case):
    from emr.graph.torch import LearningBasedProgram
    from regr.sensor.pytorch.sensors import ReaderSensor

    from graph import graph, sentence, word, char, phrase, pair
    from graph import people, organization, location, other, o
    from graph import work_for, located_in, live_in, orgbase_on, kill
    from graph import rel_sentence_contains_word, rel_phrase_contains_word, rel_word_contains_char, rel_pair_word1, rel_pair_word2
    from emr.sensors.Sensors import TestSensor, TestEdgeSensor

    graph.detach()

    sentence['raw'] = ReaderSensor(keyword='token')
    sentence['raw'] = ReaderSensor(keyword='token', label=True)  # just to trigger calculation

    # Edge: sentence to word forward
    rel_sentence_contains_word['forward'] = TestEdgeSensor(
        'raw', mode='forward', keyword='raw',
        expected_outputs=case.word.raw)
    word['emb'] = TestSensor(
        'raw', edges=[rel_sentence_contains_word['forward']],
        expected_inputs=[case.word.raw,],
        expected_outputs=case.word.emb)

    # Edge: word to char forward
    rel_word_contains_char['forward'] = TestEdgeSensor(
        'raw', mode='forward', keyword='raw',
        edges=[rel_sentence_contains_word['forward']],
        expected_inputs=[case.word.raw,],
        expected_outputs=case.char.raw)
    char['emb'] = TestSensor(
        'raw', edges=[rel_word_contains_char['forward']],
        expected_inputs=[case.char.raw,],
        expected_outputs=case.word.emb)
    char['emb'] = ReaderSensor(keyword='token', label=True)  # just to trigger calculation

    # Edge: word to phrase backward
    rel_phrase_contains_word['backward'] = TestEdgeSensor(
        'raw', mode='backward', keyword='raw',
        edges=[rel_sentence_contains_word['forward']],
        expected_inputs=[case.word.raw,],
        expected_outputs=case.phrase.raw)
    phrase['emb'] = TestSensor(
        'raw', edges=[rel_phrase_contains_word['backward']],
        expected_inputs=[case.phrase.raw,],
        expected_outputs=case.phrase.emb)
    phrase['emb'] = ReaderSensor(keyword='token', label=True)  # just to trigger calculation

    # Edge: pair backward
    rel_pair_word1['backward'] = TestEdgeSensor(
        'emb', mode='backward', keyword='word1_emb',
        expected_inputs=[case.word.emb,],
        expected_outputs=case.word.emb)
    rel_pair_word2['backward'] = TestEdgeSensor(
        'emb', mode='backward', keyword='word2_emb',
        expected_inputs=[case.word.emb,],
        expected_outputs=case.word.emb)

    pair['emb'] = TestSensor(
        'word1_emb', 'word2_emb',
        edges=[rel_pair_word1['backward'], rel_pair_word2['backward']],
        expected_inputs=[case.word.emb, case.word.emb],
        expected_outputs=case.pair.emb)

    word[people] = ReaderSensor(keyword='Peop', label=True)
    word[organization] = ReaderSensor(keyword='Org', label=True)
    word[location] = ReaderSensor(keyword='Loc', label=True)
    word[other] = ReaderSensor(keyword='Other', label=True)
    word[o] = ReaderSensor(keyword='O', label=True)

    word[people] = TestSensor(
        'emb', input_dim=2048, output_dim=2,
        expected_inputs=[case.word.emb,],
        expected_outputs=case.word.people)
    word[organization] = TestSensor(
        'emb', input_dim=2048, output_dim=2,
        expected_inputs=[case.word.emb,],
        expected_outputs=case.word.organization)
    word[location] = TestSensor(
        'emb', input_dim=2048, output_dim=2,
        expected_inputs=[case.word.emb,],
        expected_outputs=case.word.location)
    word[other] = TestSensor(
        'emb', input_dim=2048, output_dim=2,
        expected_inputs=[case.word.emb,],
        expected_outputs=case.word.other)
    word[o] = TestSensor(
        'emb', input_dim=2048, output_dim=2,
        expected_inputs=[case.word.emb,],
        expected_outputs=case.word.O)

    phrase[people] = ReaderSensor(keyword='Peop', label=True)
    phrase[people] = TestSensor(
        'emb', input_dim=2048, output_dim=2,
        expected_inputs=[case.phrase.emb,],
        expected_outputs=case.phrase.people)

    pair[work_for] = ReaderSensor(keyword='Work_For', label=True)
    pair[located_in] = ReaderSensor(keyword='Located_In', label=True)
    pair[live_in] = ReaderSensor(keyword='Live_In', label=True)
    pair[orgbase_on] = ReaderSensor(keyword='OrgBased_In', label=True)
    pair[kill] = ReaderSensor(keyword='Kill', label=True)

    pair[work_for] = TestSensor(
        'emb', input_dim=2048, output_dim=2,
        expected_inputs=[case.pair.emb,],
        expected_outputs=case.pair.work_for)
    pair[located_in] = TestSensor(
        'emb', input_dim=2048, output_dim=2,
        expected_inputs=[case.pair.emb,],
        expected_outputs=case.pair.located_in)
    pair[live_in] = TestSensor(
        'emb', input_dim=2048, output_dim=2,
        expected_inputs=[case.pair.emb,],
        expected_outputs=case.pair.live_in)
    pair[orgbase_on] = TestSensor(
        'emb', input_dim=2048, output_dim=2,
        expected_inputs=[case.pair.emb,],
        expected_outputs=case.pair.orgbase_on)
    pair[orgbase_on] = TestSensor(
        'emb', input_dim=2048, output_dim=2,
        expected_inputs=[case.pair.emb,],
        expected_outputs=case.pair.kill)

    lbp = LearningBasedProgram(graph, **config)
    return lbp

def test_graph_naming():
    from graph import graph, sentence, word, char, phrase, pair
    from graph import people, organization, location, other, o
    from graph import work_for, located_in, live_in, orgbase_on, kill
    from graph import rel_sentence_contains_word, rel_phrase_contains_word, rel_word_contains_char, rel_pair_word1, rel_pair_word2

    # graph
    assert graph.name == 'global'

    # concepts
    assert sentence.name == 'sentence'
    assert word.name == 'word'
    assert char.name == 'char'
    assert phrase.name == 'phrase'
    assert pair.name == 'pair'

    assert people.name == 'people'
    assert organization.name == 'organization'
    assert location.name == 'location'
    assert other.name == 'other'
    assert o.name == 'O'  # Note: here is different Cap: `o = word(name='O')`

    assert work_for.name == 'work_for'
    assert located_in.name == 'located_in'
    assert live_in.name == 'live_in'
    assert orgbase_on.name == 'orgbase_on'
    assert kill.name == 'kill'

    # relation: default named
    assert rel_sentence_contains_word.name == 'sentence-contains-0-word'
    assert rel_phrase_contains_word.name == 'phrase-contains-0-word'
    assert rel_word_contains_char.name == 'word-contains-0-char'

    # relation: explicitly named
    # `(rel_pair_word1, rel_pair_word2, ) = pair.has_a(arg1=word, arg2=word)`
    assert rel_pair_word1.name == 'arg1'
    assert rel_pair_word2.name == 'arg2'


@pytest.mark.gurobi
def test_main_conll04(case):
    from config import CONFIG
<<<<<<< HEAD
=======
    from emr.data import ConllDataLoader
>>>>>>> 38105bb1
    from graph import graph, sentence, word, char, phrase, pair
    from graph import people, organization, location, other, o
    from graph import work_for, located_in, live_in, orgbase_on, kill

    training_set = ConllDataLoader(CONFIG.Data.train_path,
                                   batch_size=CONFIG.Train.batch_size,
                                   skip_none=CONFIG.Data.skip_none)
    lbp = model_declaration(CONFIG.Model, case)
    data = next(iter(training_set))

    _, _, datanode = lbp.model(data)

    for child_node in datanode.getChildDataNodes():
        if child_node.ontologyNode.name == 'word':
            assert child_node.getAttribute('raw') == case.word.raw[child_node.instanceID]
            
            for child_node1 in child_node.getChildDataNodes():
                if child_node1.ontologyNode.name == 'char':
                    assert True
                else:
                    assert False
                       
            assert len(child_node.getChildDataNodes()) == len(case.char.raw[child_node.instanceID])
                    
            assert len(child_node.findDatanodes(select = "pair")) == 4
            
            assert (child_node.getAttribute('emb') == case.word.emb[child_node.instanceID]).all()
            assert (child_node.getAttribute('<people>') == case.word.people[child_node.instanceID]).all()
            assert (child_node.getAttribute('<organization>') == case.word.organization[child_node.instanceID]).all()
            assert (child_node.getAttribute('<location>') == case.word.location[child_node.instanceID]).all()
            assert (child_node.getAttribute('<other>') == case.word.other[child_node.instanceID]).all()
            assert (child_node.getAttribute('<O>') == case.word.O[child_node.instanceID]).all()
        elif child_node.ontologyNode.name == 'phrase':
            assert (child_node.getAttribute('emb') == case.phrase.emb[child_node.instanceID]).all()
            assert (child_node.getAttribute('<people>') == case.phrase.people[child_node.instanceID]).all()
        else:
            assert False, 'There should be only word and phrases. {} is unexpected.'.format(child_node.ontologyNode.name)

    conceptsRelationsStrings = ['people', 'organization', 'location', 'other', 'O', 'work_for']
    conceptsRelationsConcepts = [people, organization, location, other, o, work_for]
    conceptsRelationsMix = ["people", organization, location, other, o, "work_for"]
    conceptsRelationsEmpty = []
    
    conceptsRelationsVariants = [conceptsRelationsEmpty, conceptsRelationsStrings, conceptsRelationsConcepts, conceptsRelationsMix]
    
    for conceptsRelations in conceptsRelationsVariants:
        
        # ------------ Call the ILP Solver
        datanode.inferILPConstrains(*conceptsRelations, fun=None)
        
        # ------------ Concepts Results
        
        # Get value of attribute people/ILP for word 0
        #assert tokenResult['people'][0] == 1
        assert datanode.findDatanodes(select = word)[0].getAttribute(people, 'ILP').item() == 1
        
        assert datanode.findDatanodes(select = word,  indexes = {"contains" : (char, 'raw', 'J')})[0].getAttribute(people, 'ILP').item() == 1
        assert datanode.findDatanodes(select = word,  indexes = {"contains" : (char, 'raw', 'h')})[0].getAttribute(people, 'ILP').item() == 1
        assert datanode.findDatanodes(select = word,  indexes = {"contains" : (char, 'raw', 'I')})[0].getAttribute(people, 'ILP').item() == 0
        
        assert datanode.findDatanodes(select = word,  indexes = {"contains" : ((char, 'raw', 'o'), (char, 'raw', 'h')) })[0].getAttribute(people, 'ILP').item() == 1
        assert datanode.findDatanodes(select = word,  indexes = {"contains" : ((char, 'raw', 'o'), (char, 'raw', 'h'), (char, 'raw', 'n')) })[0].getAttribute(people, 'ILP').item() == 1

        assert len(datanode.findDatanodes(select = (char, 'raw', 'J'))) == 1
        assert datanode.findDatanodes(select = (char, 'raw', 'J'))[0].getRootDataNode() == datanode.findDatanodes(select = sentence)[0]
        
        # Sum value of attribute people/ILP for all words
        #assert sum(tokenResult['people']) == 1
        assert sum([dn.getAttribute(people, 'ILP').item() for dn in datanode.findDatanodes(select = word)]) == 1
        
        # Get value of attribute organization/ILP for word 3
        #assert tokenResult['organization'][3] == 1
        datanode.findDatanodes(select = word)[3].getAttribute(organization, 'ILP').item() == 1
        
        # Sum value of attribute organization/ILP for all words
        #assert sum(tokenResult['organization']) == 1
        assert sum([dn.getAttribute(organization, 'ILP').item() for dn in datanode.findDatanodes(select = word)]) == 1
    
        # Sum value of attribute location/ILP for all words
        #assert sum(tokenResult['location']) == 0
        assert sum([dn.getAttribute(location, 'ILP').item() for dn in datanode.findDatanodes(select = word)]) == 0
    
        # Sum value of attribute other/ILP for all words
        #assert sum(tokenResult['other']) == 0
        assert sum([dn.getAttribute(other, 'ILP').item() for dn in datanode.findDatanodes(select = word)]) == 0
    
        # Get value of attribute o/ILP for word 1
        #assert tokenResult['O'][1] == 1
        assert datanode.findDatanodes(select = word)[1].getAttribute(o, 'ILP').item() == 1
        
<<<<<<< HEAD
        JohnDN = datanode.findDatanodes(select = word)[1]
        assert JohnDN.getAttribute(organization)[0] == 0.8
        assert len(JohnDN.getChildDataNodes()) == 5
        
        assert len(JohnDN.getChildDataNodes(conceptName=char)) == 5
        assert len(JohnDN.getChildDataNodes(conceptName=phrase)) == 0
        
        assert len(JohnDN.getRelationLinks()) == 2
        assert len(JohnDN.getRelationLinks(relationName=pair)) == 4

=======
>>>>>>> 38105bb1
        # Get value of attribute o/ILP for word 2
        #assert tokenResult['O'][2] == 1
        assert datanode.findDatanodes(select = word)[2].getAttribute(o, 'ILP').item() == 1
    
        # Sum value of attribute o/ILP for all words
        #assert sum(tokenResult['O']) == 2
        assert sum([dn.getAttribute(o, 'ILP').item() for dn in datanode.findDatanodes(select = word)]) == 2
        
        # ------------ Relations Results
        
        # Get value of attribute work_for/ILP for pair between 0 and 3
        #assert pairResult['work_for'][0][3] == 1
        assert datanode.findDatanodes(select = pair, indexes = {"arg1" : 0, "arg2": 3})[0].getAttribute(work_for, 'ILP').item() == 1
        
        assert datanode.findDatanodes(select = pair, indexes = {"arg1" : (word, 'raw', 'John'), "arg2": (word, 'raw', "IBM")})[0].getAttribute(work_for, 'ILP') == 1

        assert datanode.findDatanodes(select = pair, indexes = {"arg1" : ((word,), (word, 'raw', 'John')), "arg2": (word, 'raw', "IBM")})[0].getAttribute(work_for, 'ILP') == 1
        assert datanode.findDatanodes(select = pair, indexes = {"arg1" : (word, (word, 'raw', 'John')), "arg2": (word, 'raw', "IBM")})[0].getAttribute(work_for, 'ILP') == 1
         
        assert datanode.findDatanodes(select = pair, indexes = {"arg1" : (0, (word, 'raw', 'John')), "arg2": (word, 'raw', "IBM")})[0].getAttribute(work_for, 'ILP') == 1
<<<<<<< HEAD
=======


        #assert list(datanode.findDatanodes(select = pair, indexes = {"arg1" : ((word, 'raw', 'John'), (word, "pos", "N")), "arg2": (word, 'raw', "IBM")}))[0].getAttributes(work_for, 'emb') == 1
>>>>>>> 38105bb1
        
        # Sum all value of attribute work_for/ILP  for the pair relation from 0
        #assert sum(pairResult['work_for'][0]) == 1
        assert sum([dn.getAttribute(work_for, 'ILP').item() for dn in datanode.findDatanodes(select = pair, indexes = {"arg1" : 0})]) == 1
        
        # Sum all value of attribute work_for/ILP  for the pair relation from 1
        #assert sum(pairResult['work_for'][1]) == 0
        assert sum([dn.getAttribute(work_for, 'ILP').item() for dn in datanode.findDatanodes(select = pair, indexes = {"arg1" : 1})]) == 0
        
        # Sum all value of attribute work_for/ILP  for the pair relation from 2
        #assert sum(pairResult['work_for'][2]) == 0
        assert sum([dn.getAttribute(work_for, 'ILP').item() for dn in datanode.findDatanodes(select = pair, indexes = {"arg1" : 2})]) == 0
    
        # Sum all value of attribute work_for/ILP  for the pair relation from 3
        #assert sum(pairResult['work_for'][3]) == 0
        assert sum([dn.getAttribute(work_for, 'ILP').item() for dn in datanode.findDatanodes(select = pair, indexes = {"arg1" : 3})]) == 0

if __name__ == '__main__':
    pytest.main([__file__])<|MERGE_RESOLUTION|>--- conflicted
+++ resolved
@@ -220,10 +220,6 @@
 @pytest.mark.gurobi
 def test_main_conll04(case):
     from config import CONFIG
-<<<<<<< HEAD
-=======
-    from emr.data import ConllDataLoader
->>>>>>> 38105bb1
     from graph import graph, sentence, word, char, phrase, pair
     from graph import people, organization, location, other, o
     from graph import work_for, located_in, live_in, orgbase_on, kill
@@ -314,7 +310,6 @@
         #assert tokenResult['O'][1] == 1
         assert datanode.findDatanodes(select = word)[1].getAttribute(o, 'ILP').item() == 1
         
-<<<<<<< HEAD
         JohnDN = datanode.findDatanodes(select = word)[1]
         assert JohnDN.getAttribute(organization)[0] == 0.8
         assert len(JohnDN.getChildDataNodes()) == 5
@@ -325,8 +320,6 @@
         assert len(JohnDN.getRelationLinks()) == 2
         assert len(JohnDN.getRelationLinks(relationName=pair)) == 4
 
-=======
->>>>>>> 38105bb1
         # Get value of attribute o/ILP for word 2
         #assert tokenResult['O'][2] == 1
         assert datanode.findDatanodes(select = word)[2].getAttribute(o, 'ILP').item() == 1
@@ -347,12 +340,6 @@
         assert datanode.findDatanodes(select = pair, indexes = {"arg1" : (word, (word, 'raw', 'John')), "arg2": (word, 'raw', "IBM")})[0].getAttribute(work_for, 'ILP') == 1
          
         assert datanode.findDatanodes(select = pair, indexes = {"arg1" : (0, (word, 'raw', 'John')), "arg2": (word, 'raw', "IBM")})[0].getAttribute(work_for, 'ILP') == 1
-<<<<<<< HEAD
-=======
-
-
-        #assert list(datanode.findDatanodes(select = pair, indexes = {"arg1" : ((word, 'raw', 'John'), (word, "pos", "N")), "arg2": (word, 'raw', "IBM")}))[0].getAttributes(work_for, 'emb') == 1
->>>>>>> 38105bb1
         
         # Sum all value of attribute work_for/ILP  for the pair relation from 0
         #assert sum(pairResult['work_for'][0]) == 1
