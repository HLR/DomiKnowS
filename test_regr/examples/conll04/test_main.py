--- conflicted
+++ resolved
@@ -323,11 +323,6 @@
             #assert len(child_node.getChildDataNodes()) == len(case.char.raw[child_node.instanceID])
             num_pairs = (torch.max(case.pair.pa1_backward, case.pair.pa2_backward))[:,child_node.instanceID].sum()
             assert len(child_node.getRelationLinks(relationName = "pair")) == num_pairs # has relation named "pair"with each word (including itself)
-<<<<<<< HEAD
-
-=======
-            
->>>>>>> d649dbdf
             assert (child_node.getAttribute('emb') == case.word.emb[child_node.instanceID]).all()
             assert (child_node.getAttribute('<people>') == case.word.people[child_node.instanceID]).all()
             assert (child_node.getAttribute('<organization>') == case.word.organization[child_node.instanceID]).all()
