--- conflicted
+++ resolved
@@ -6,10 +6,12 @@
 import pytest
 from reader import CityReader
 
+
 def model_declaration():
     from regr.sensor.pytorch.sensors import ReaderSensor
     from regr.program import LearningBasedProgram
     from regr.program.model.pytorch import PoiModel
+
 
     from graph import graph, world, city, neighbor, world_contains_city, neighbor_city1, neighbor_city2, firestationCity
 
@@ -21,7 +23,8 @@
     world['raw'] = ReaderSensor(keyword='world')
 
     # Edge: sentence to word forward
-    world_contains_city['forward'] = DummyEdgeSensor('raw', mode='forward', keyword='raw')
+    world_contains_city['forward'] = DummyEdgeSensor(
+        'raw', mode='forward', keyword='raw')
 
     neighbor_city1['backward'] = DummyNeighborgenerator(
         'raw', mode='backward', keyword='city1', edges=[world_contains_city['forward']])
@@ -40,43 +43,35 @@
     city[firestationCity] = DummyLearner('raw', edges=[world_contains_city['forward']])
     city[firestationCity] = DummyLabelSensor(label=True)
 
-<<<<<<< HEAD
 
-=======
->>>>>>> 13fe0b1b
     program = LearningBasedProgram(graph, PoiModel)
     return program
+
+
 
 @pytest.mark.gurobi
 def test_graph_coloring_main():
     from graph import city, neighbor, firestationCity
     lbp = model_declaration()
 
-    dataset = CityReader().run() # Adding the info on the reader
+    dataset = CityReader().run()  # Adding the info on the reader
 
     for datanode in lbp.eval(dataset=dataset, inference=True):
         assert datanode != None
-<<<<<<< HEAD
-        print(datanode)
-        # call solver
-        # conceptsRelations = [] # TODO: please fill this
-        # tokenResult, pairResult, tripleResult = datanode.inferILPConstrains(*conceptsRelations, fun=None)
-
-=======
         for datanode in lbp.eval(dataset=dataset, inference=True):
             assert datanode != None
             assert len(datanode.getChildDataNodes()) == 9
-            
+
             for child_node in datanode.getChildDataNodes():
                 assert child_node.ontologyNode == city
-                assert child_node.getAttribute('<' +firestationCity.name + '>').item() == -1
-                #assert child_node.getRelationLinks(relationName = )
-            
+                assert child_node.getAttribute('<' + firestationCity.name + '>').item() == -1
+                # assert child_node.getRelationLinks(relationName = )
+
         # call solver
-        conceptsRelations = (city, neighbor, firestationCity) # TODO: please fill this
+        conceptsRelations = (city, neighbor, firestationCity)  # TODO: please fill this
         tokenResult, pairResult, tripleResult = datanode.inferILPConstrains(*conceptsRelations, fun=None)
->>>>>>> 13fe0b1b
     print('I am here!')
+
 
 if __name__ == '__main__':
     pytest.main([__file__])