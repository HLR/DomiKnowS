import sys

sys.path.append('.')
sys.path.append('../..')

import pytest



def model_declaration(config):
    from regr.sensor.pytorch.sensors import ReaderSensor
    

    from graph import graph, world, city, neighbor, world_contains_city, neighbor_city1, neighbor_city2, firestationCity

    from sensors import DummyLearner, DummyEdgeSensor, CustomReader

    graph.detach()

    world['raw'] = ReaderSensor(keyword='world')

    # Edge: sentence to word forward
    world_contains_city['forward'] = DummyEdgeSensor(
        'raw', mode='forward', keyword='raw')

    neighbor['raw'] = CustomReader(keyword='raw')
    neighbor['raw'] = CustomReader(keyword='raw')

    city[firestationCity] = DummyLearner('raw')
<<<<<<< HEAD
    city[firestationCity] = DummyLearner('raw')
=======
    city[firestationCity] = ReaderSensor(keyword='raw', label=True)

>>>>>>> 63f6316a

    program = config.program.Type(graph, **config.program)
    return program



@pytest.mark.gurobi
def test_graph_coloring_main():
    from config import CONFIG
    lbp = model_declaration(CONFIG.Model)

    # dataset = None # FIXME: shouldn't this example anyway based on a iterable object as data source?
    # for output in lbp.eval(dataset=dataset, inference=True):
    #     print(output)

    # using an underlying call
    loss, metric, datanode = lbp.model({}, inference=True)
    conceptsRelations = [] # TODO: please fill this
    tokenResult, pairResult, tripleResult = datanode.inferILPConstrains(*conceptsRelations, fun=None)
    print('I am here!')


if __name__ == '__main__':
    pytest.main([__file__])<|MERGE_RESOLUTION|>--- conflicted
+++ resolved
@@ -24,15 +24,10 @@
         'raw', mode='forward', keyword='raw')
 
     neighbor['raw'] = CustomReader(keyword='raw')
-    neighbor['raw'] = CustomReader(keyword='raw')
 
     city[firestationCity] = DummyLearner('raw')
-<<<<<<< HEAD
-    city[firestationCity] = DummyLearner('raw')
-=======
     city[firestationCity] = ReaderSensor(keyword='raw', label=True)
 
->>>>>>> 63f6316a
 
     program = config.program.Type(graph, **config.program)
     return program
