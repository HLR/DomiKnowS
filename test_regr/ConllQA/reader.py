import json
import torch
import re
import spacy
import copy
import numpy as np

nlp = spacy.load('en_core_web_sm')  # English()

# label: list based on token
# relation: token * token

ASKING_TYPE = {
    "AtMost": "atMostAL",
    "Exactly": "exactAL",
    "AtLeast": "atLeastAL",
    "counting": "sumL"
}

ENTITIES_NAME = {
    "Org": "organization",
    "Peop": "people",
    "Loc": "location"
}

RELATIONS_NAME = {
    'Located_In': 'located_in',
    'Work_For': 'work_for',
    'OrgBased_In': 'orgbase_on',
    'Live_In': 'live_in',
    'Kill': 'kill'
}

def create_query(question, question_type="YN"):

    # Prepare the entities to ask
    if question_type == "Counting-Entity-Relation":
        asked_entities = ""
        all_obj = []
        define_character = ord("a")
        for entity_relation in question["entity_asking"]:
            entity1, rel1, entity2 = entity_relation.split("-")
            entity1 = ENTITIES_NAME[entity1]
            entity2 = ENTITIES_NAME[entity2]
            rel1 = RELATIONS_NAME[rel1]
            object_name = f"andL({entity1}('{chr(define_character)}'), {rel1}('{chr(define_character+1)}', path=('{chr(define_character)}', rel_pair_phrase1.reversed)), {entity2}('{chr(define_character+2)}', path=('{chr(define_character+1)}', rel_pair_phrase2)))"
            print(object_name)
            define_character += 3
            all_obj.append(object_name)
            # Thresholding in the counting (only in the inference time)

        asked_entities += ",".join(all_obj)
    else:
        asked_entities = ",".join([ENTITIES_NAME[entity] for entity in question["entity_asking"]])

    asked_type = question["count_ask"]
    
    # For Counting questions, the label is the actual count number
    if question_type == "Counting" or question_type == "Counting-Entity-Relation":
        asked_number = question["label"]  # The label IS the number for counting
        label = [asked_number]  # Return the count as label
    # For YN questions
    elif question_type == "YN":
        asked_number = int(re.findall(r'[+-]?\d+', question['question'])[0])
        label = [int(question["label"] == "YES")]
    else:
        raise Exception("Only Support YN and Counting Question Currently")


    str_query = f"{ASKING_TYPE[asked_type]}({asked_entities}, {asked_number})"
    return str_query, label, asked_number


def conll4_reader(data_path, dataset_portion):
    with open(data_path, 'r') as f:
        full_data = json.load(f)
    
    # Determine question type from portion name
    question_type = "Counting" if "Counting" in dataset_portion else "YN"
    if "conllQA2" in data_path:
        question_type = "Counting-Entity-Relation"
    
    # Check if the file is an extracted single-portion file
    # Extracted files have a single key that matches the portion name
    if len(full_data) == 1 and dataset_portion in full_data:
        dataset = full_data[dataset_portion]
        print(f"Using extracted portion file: {data_path}")
    elif dataset_portion in full_data:
        dataset = full_data[dataset_portion]
        print(f"Using portion '{dataset_portion}' from full data file: {data_path}")
    else:
        # Assume it's already an extracted file containing only the portion data directly
        dataset = full_data
        print(f"Using direct portion data from: {data_path}")

    train = []
    test = []
    dev = []
    for portion in ["train", "validation", "test"]:
        current_portion = []
        for data in dataset[portion]:
            entities = data['entities']
            relations = data.get('relations', [])  # Get relations if they exist

            relations = data['relations']

            all_pos_relations = [["" for _ in range(len(entities))] for _ in range(len(entities))]
            for relation in relations:
                head = relation['head']
                tail = relation['tail']
                rel_text = relation['type']
                all_pos_relations[head][tail] = rel_text

            relation = []
            for i in range(len(entities)):
                for j in range(len(entities)):
                    if all_pos_relations[i][j] == "":
                        continue
                    cur_rel = (all_pos_relations[i][j], i, j)
                    relation.append(cur_rel)

            index = 0
            label = []
            tokens = []
            for entity in entities:
                label.extend(['O'] * (entity['start'] - index))
                tokens.extend(data["tokens"][index: entity['start']])
                index = entity['end']
                label.append(entity['type'])
                tokens.append("/".join(data['tokens'][entity['start']: entity['end']]))
            
            # Add remaining tokens after last entity
            if index < len(data['tokens']):
                label.extend(['O'] * (len(data['tokens']) - index))
                tokens.extend(data['tokens'][index:])
            
            # Process relations if they exist
            relation_labels = []
            if relations:
                for rel in relations:
                    head_idx = rel['head']
                    tail_idx = rel['tail']
                    rel_type = rel['type']
                    relation_labels.append({
                        'head': head_idx,
                        'tail': tail_idx,
                        'type': rel_type
                    })
            
            if 'qa_questions' not in data or not data["qa_questions"]:
                continue
                
            str_query, label_query, asked_number = create_query(data["qa_questions"][0], question_type)
            if str_query == "":
                continue

            # if asked_number == 0 or asked_number == len(tokens):
            #     continue
            current_portion.append({
                "tokens": tokens,
                "label": label,
<<<<<<< HEAD
                "relation": relation,
=======
                "relations": relation_labels,  # Add relations to output
>>>>>>> bccfd04e
                "logic_str": str_query,
                "logic_label": label_query
            })

        if portion == "train":
            train = copy.deepcopy(current_portion)
        elif portion == "validation":
            dev = copy.deepcopy(current_portion)
        else:
            test = copy.deepcopy(current_portion)
    return train, dev, test


if __name__ == '__main__':
    conll4_reader("conllQA2.json", "entities_with_relation")<|MERGE_RESOLUTION|>--- conflicted
+++ resolved
@@ -47,8 +47,6 @@
             print(object_name)
             define_character += 3
             all_obj.append(object_name)
-            # Thresholding in the counting (only in the inference time)
-
         asked_entities += ",".join(all_obj)
     else:
         asked_entities = ",".join([ENTITIES_NAME[entity] for entity in question["entity_asking"]])
@@ -102,8 +100,6 @@
             entities = data['entities']
             relations = data.get('relations', [])  # Get relations if they exist
 
-            relations = data['relations']
-
             all_pos_relations = [["" for _ in range(len(entities))] for _ in range(len(entities))]
             for relation in relations:
                 head = relation['head']
@@ -128,12 +124,12 @@
                 index = entity['end']
                 label.append(entity['type'])
                 tokens.append("/".join(data['tokens'][entity['start']: entity['end']]))
-            
+
             # Add remaining tokens after last entity
             if index < len(data['tokens']):
                 label.extend(['O'] * (len(data['tokens']) - index))
                 tokens.extend(data['tokens'][index:])
-            
+
             # Process relations if they exist
             relation_labels = []
             if relations:
@@ -146,24 +142,22 @@
                         'tail': tail_idx,
                         'type': rel_type
                     })
-            
+
             if 'qa_questions' not in data or not data["qa_questions"]:
                 continue
-                
+
             str_query, label_query, asked_number = create_query(data["qa_questions"][0], question_type)
             if str_query == "":
                 continue
 
             # if asked_number == 0 or asked_number == len(tokens):
             #     continue
+
             current_portion.append({
                 "tokens": tokens,
                 "label": label,
-<<<<<<< HEAD
+                "relations": relation_labels,  # Add relations to output
                 "relation": relation,
-=======
-                "relations": relation_labels,  # Add relations to output
->>>>>>> bccfd04e
                 "logic_str": str_query,
                 "logic_label": label_query
             })
