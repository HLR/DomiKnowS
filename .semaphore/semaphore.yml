version: v1.0
name: Relational Graph
agent:
  machine:
    type: e1-standard-2
    os_image: ubuntu1804
blocks:
  - name: "Unit tests"
    task:
      prologue:
        commands:
          # Add --local pip bin to $PATH
          - export PATH=$HOME/.local/bin:$PATH
          - checkout
          - mkdir .pip_cache
          - cache restore pip-$SEMAPHORE_GIT_BRANCH-$(checksum requirements.txt),pip-$SEMAPHORE_GIT_BRANCH,pip-master
          # Use --user to avoid permission conflicts
<<<<<<< HEAD
          - pip install --user --cache-dir .pip_cache -r requirements.txt
          - cache store pip-$SEMAPHORE_GIT_BRANCH-$(checksum requirements.txt) .pip_cache
          - export PYTHONPATH=.;$PYTHONPATH
=======
          - pip install --user --cache-dir .pip_cache pytest
          - if [ -e requirements.txt ]; then pip install --user --cache-dir .pip_cache -r requirements.txt; fi
          - cache store pip-$SEMAPHORE_GIT_BRANCH-$(checksum requirements.txt) .pip_cache
          - export PYTHONPATH=.:$PYTHONPATH
>>>>>>> 944b2aff
      jobs:
      - name: pytest
        commands:
          - pytest<|MERGE_RESOLUTION|>--- conflicted
+++ resolved
@@ -15,16 +15,10 @@
           - mkdir .pip_cache
           - cache restore pip-$SEMAPHORE_GIT_BRANCH-$(checksum requirements.txt),pip-$SEMAPHORE_GIT_BRANCH,pip-master
           # Use --user to avoid permission conflicts
-<<<<<<< HEAD
-          - pip install --user --cache-dir .pip_cache -r requirements.txt
-          - cache store pip-$SEMAPHORE_GIT_BRANCH-$(checksum requirements.txt) .pip_cache
-          - export PYTHONPATH=.;$PYTHONPATH
-=======
           - pip install --user --cache-dir .pip_cache pytest
           - if [ -e requirements.txt ]; then pip install --user --cache-dir .pip_cache -r requirements.txt; fi
           - cache store pip-$SEMAPHORE_GIT_BRANCH-$(checksum requirements.txt) .pip_cache
           - export PYTHONPATH=.:$PYTHONPATH
->>>>>>> 944b2aff
       jobs:
       - name: pytest
         commands:
