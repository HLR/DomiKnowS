import argparse
import os,sys
import torch
import torch.nn as nn
import numpy as np
import sys
sys.path.append(".")
sys.path.append("../..")


from domiknows.program.model_program import SolverPOIProgram
from domiknows.sensor.pytorch.sensors import ReaderSensor, JointSensor, FunctionalSensor, FunctionalReaderSensor
from domiknows.program.metric import MacroAverageTracker, PRF1Tracker, DatanodeCMMetric
from domiknows.program.loss import NBCrossEntropyLoss


# Enable skeleton DataNode
def main(device):
    from graph import graph, image_group_contains, image, level1, level2, level3, level4, image_group, structure

    image_group['reps'] = FunctionalReaderSensor(keyword='reps', forward=lambda data: data.unsqueeze(0) ,device=device)

    image[image_group_contains, "reps"] = JointSensor(image_group['reps'], forward=lambda x: (torch.ones(x.shape[1], 1), x.squeeze(0)))

    def get_probs(*inputs, data):
        return data
        # return torch.softmax(data, -1)

    def get_label(*inputs, data):
        return data

    image[level1] = FunctionalReaderSensor(image_group_contains, "reps", keyword='level1', forward=get_probs, label=False)
    image[level1] = FunctionalReaderSensor(keyword='level1_label', forward=get_label, label=True)

    image[level2] = FunctionalReaderSensor(image_group_contains, "reps", keyword='level2', forward=get_probs, label=False)
    image[level2] = FunctionalReaderSensor(keyword='level2_label', forward=get_label, label=True)

    image[level3] = FunctionalReaderSensor(image_group_contains, "reps", keyword='level3', forward=get_probs, label=False)
    image[level3] = FunctionalReaderSensor(keyword='level3_label', forward=get_label, label=True)

    image[level4] = FunctionalReaderSensor(image_group_contains, "reps", keyword='level4', forward=get_probs, label=False)
    image[level4] = FunctionalReaderSensor(keyword='level4_label', forward=get_label, label=True)

    f = open("logger.txt", "w")
    program = SolverPOIProgram(graph, inferTypes=[
        'ILP', 
        'local/argmax'],
<<<<<<< HEAD
        probKey = ("local" , "meanNormalizedProbStd"),
                                poi = (image_group, image, level1, level2, level3, level4),
                                loss=MacroAverageTracker(NBCrossEntropyLoss()),
                                 metric={
                                    # 'ILP': PRF1Tracker(DatanodeCMMetric()),
                                            'argmax': PRF1Tracker(DatanodeCMMetric('local/argmax'))}, f=f)
=======
        probKey = ("local" , "normalizedProb"),
        poi = (image_group, image, level1, level2, level3, level4),
        loss=MacroAverageTracker(NBCrossEntropyLoss()),
        metric={
            # 'ILP': PRF1Tracker(DatanodeCMMetric()),
                    'argmax': PRF1Tracker(DatanodeCMMetric('local/argmax'))}, f=f)
>>>>>>> b828592d
    return program

if __name__ == '__main__':
    from domiknows.utils import setProductionLogMode
    productionMode = True
    if productionMode:
        setProductionLogMode(no_UseTimeLog=False)
    from domiknows.utils import setDnSkeletonMode
    setDnSkeletonMode(True)
    import logging
    logging.basicConfig(level=logging.ERROR)

    from torch.utils.data import Dataset, DataLoader
    from reader import VQADataset
    from graph import *

    #file = "Tasks/ImgHierarchy/data/val.npy"
    file = "data_sample/val_small.npy"
    data = np.load(file, allow_pickle=True).item()

    dataset = VQADataset(data,)
    dataloader = DataLoader(dataset, batch_size=80)
    # dataloader = DataLoader(dataset, batch_size=20)

    # test_reader = VQAReader('val.npy', 'npy')
    device = 'cpu'
    program = main(device)
    # program.test(dataloader, device=device)
    # program.test(list(iter(dataloader))[:40], device=device)

    corrects = {
        'level1': 0,
        'level2': 0,
        'level3': 0,
        'level4': 0
    }

    consistent_corrects = {
        'level1': 0,
        'level2': 0,
        'level3': 0,
        'level4': 0
    }

    ilp_corrects = {
        'level1': 0,
        'level2': 0,
        'level3': 0,
        'level4': 0
    }

    totals = {
        'level1': 0,
        'level2': 0,
        'level3': 0,
        'level4': 0
    }

    backsteps = {'level3': 'level2', 'level4': 'level3'}
    per_class_tp = {"level1": {}, "level2": {}, "level3": {}, "level4": {}}
    per_class_fp = {"level1": {}, "level2": {}, "level3": {}, "level4": {}}
    per_class_fn = {"level1": {}, "level2": {}, "level3": {}, "level4": {}}

    per_class_tp_ilp = {"level1": {}, "level2": {}, "level3": {}, "level4": {}}
    per_class_fp_ilp = {"level1": {}, "level2": {}, "level3": {}, "level4": {}}
    per_class_fn_ilp = {"level1": {}, "level2": {}, "level3": {}, "level4": {}}

    support_set = {"level1": {}, "level2": {}, "level3": {}, "level4": {}}
    total_support_set = {"level1": 0, "level2": 0, "level3": 0, "level4": 0}
    from tqdm import tqdm
    for datanode in tqdm(program.populate(list(iter(dataloader))[:20], device=device)):
    # for datanode in tqdm(program.populate(dataloader, device=device)):
        for child in datanode.getChildDataNodes('image'):
            pred = child.getAttribute('level1', 'local/argmax').argmax().item()
            pred_class = level1.enum[pred]
            pred_ilp = child.getAttribute('level1', 'ILP').argmax().item()
            pred_ilp_class = level1.enum[pred_ilp]
            label = child.getAttribute('level1', 'label').item()
            label_class = level1.enum[label]
            total_support_set['level1'] += 1
            if label_class not in support_set['level1']:
                support_set['level1'][label_class] = 0
            if label_class not in per_class_tp['level1']:
                per_class_tp['level1'][label_class] = 0
                per_class_fp['level1'][label_class] = 0
                per_class_fn['level1'][label_class] = 0
                per_class_tp_ilp['level1'][label_class] = 0
                per_class_fp_ilp['level1'][label_class] = 0
                per_class_fn_ilp['level1'][label_class] = 0
            if pred_class not in per_class_tp['level1']:
                per_class_tp['level1'][pred_class] = 0
                per_class_fp['level1'][pred_class] = 0
                per_class_fn['level1'][pred_class] = 0
                per_class_tp_ilp['level1'][pred_class] = 0
                per_class_fp_ilp['level1'][pred_class] = 0
                per_class_fn_ilp['level1'][pred_class] = 0
            if pred_ilp_class not in per_class_tp['level1']:
                per_class_tp['level1'][pred_ilp_class] = 0
                per_class_fp['level1'][pred_ilp_class] = 0
                per_class_fn['level1'][pred_ilp_class] = 0
                per_class_tp_ilp['level1'][pred_ilp_class] = 0
                per_class_fp_ilp['level1'][pred_ilp_class] = 0
                per_class_fn_ilp['level1'][pred_ilp_class] = 0

            support_set['level1'][label_class] += 1

            if pred == label:
                corrects['level1'] += 1
                per_class_tp['level1'][label_class] += 1
            else:
                per_class_fp['level1'][pred_class] += 1
                per_class_fn['level1'][label_class] += 1
            if pred_ilp == label:
                ilp_corrects['level1'] += 1
                per_class_tp_ilp['level1'][label_class] += 1
            else:
                per_class_fp_ilp['level1'][pred_ilp_class] += 1
                per_class_fn_ilp['level1'][label_class] += 1
            
            totals['level1'] += 1
            for _concept in [level2, level3, level4]:
                none_index = _concept.enum.index('None')
                label = child.getAttribute(_concept.name, 'label').item()
                label_class = _concept.enum[label]
                if label_class != "None":
                    total_support_set[_concept.name] += 1
                pred = child.getAttribute(_concept.name, 'local/argmax').argmax().item()
                pred_class = _concept.enum[pred]
                pred_ilp = child.getAttribute(_concept.name, 'ILP').argmax().item()
                pred_ilp_class = _concept.enum[pred_ilp]
                if label_class not in support_set[_concept.name]:
                    support_set[_concept.name][label_class] = 0

                if label_class not in per_class_tp[_concept.name]:
                    per_class_tp[_concept.name][label_class] = 0
                    per_class_fp[_concept.name][label_class] = 0
                    per_class_fn[_concept.name][label_class] = 0
                    per_class_tp_ilp[_concept.name][label_class] = 0
                    per_class_fp_ilp[_concept.name][label_class] = 0
                    per_class_fn_ilp[_concept.name][label_class] = 0
                if pred_class not in per_class_tp[_concept.name]:
                    per_class_tp[_concept.name][pred_class] = 0
                    per_class_fp[_concept.name][pred_class] = 0
                    per_class_fn[_concept.name][pred_class] = 0
                    per_class_tp_ilp[_concept.name][pred_class] = 0
                    per_class_fp_ilp[_concept.name][pred_class] = 0
                    per_class_fn_ilp[_concept.name][pred_class] = 0
                if pred_ilp_class not in per_class_tp[_concept.name]:
                    per_class_tp[_concept.name][pred_ilp_class] = 0
                    per_class_fp[_concept.name][pred_ilp_class] = 0
                    per_class_fn[_concept.name][pred_ilp_class] = 0
                    per_class_tp_ilp[_concept.name][pred_ilp_class] = 0
                    per_class_fp_ilp[_concept.name][pred_ilp_class] = 0
                    per_class_fn_ilp[_concept.name][pred_ilp_class] = 0

                support_set[_concept.name][label_class] += 1
                if len(hierarchy[_concept.name]) != label:
                    totals[_concept.name] += 1
                    if _concept.name in backsteps:
                        if prior != len(hierarchy[backsteps[_concept.name]]):
                            if label == pred:
                                consistent_corrects[_concept.name] += 1
                    if label == pred:
                        corrects[_concept.name] += 1
                    if label == pred_ilp:
                        ilp_corrects[_concept.name] += 1
                prior = pred

                if pred_class == label_class:
                    if label != none_index:
                        per_class_tp[_concept.name][label_class] += 1
                else:
                    if pred != none_index:
                        per_class_fp[_concept.name][pred_class] += 1
                    if label != none_index:
                        per_class_fn[_concept.name][label_class] += 1
                
                if pred_ilp_class == label_class:
                    if label != none_index:
                        per_class_tp_ilp[_concept.name][label_class] += 1
                else:
                    if pred_ilp != none_index: 
                        per_class_fp_ilp[_concept.name][pred_ilp_class] += 1
                    if label != none_index:
                        per_class_fn_ilp[_concept.name][label_class] += 1

    #### calculate the perc lass Precision, Recall, and F1 scores
    f1_res = {"level1":{}, "level2":{}, "level3":{}, "level4":{}}
    total_precision, total_recall, total_f1 = 0, 0, 0
    total_precision_ilp, total_recall_ilp, total_f1_ilp = 0, 0, 0
    all_support = 0
    for _concept in [level1, level2, level3, level4]:
        level_precision = 0
        level_recall = 0
        level_f1 = 0

        level_precision_ilp = 0
        level_recall_ilp = 0
        level_f1_ilp = 0

        for key in per_class_fn_ilp[_concept.name]:
            if key == "None":
                continue
            if per_class_tp_ilp[_concept.name][key] != 0:
                precision_ilp = per_class_tp_ilp[_concept.name][key] / (per_class_tp_ilp[_concept.name][key] + per_class_fp_ilp[_concept.name][key])
                recall_ilp = per_class_tp_ilp[_concept.name][key] / (per_class_tp_ilp[_concept.name][key] + per_class_fn_ilp[_concept.name][key])
                f1_ilp = 2 * precision_ilp * recall_ilp / (precision_ilp + recall_ilp)
            else:
                precision_ilp = 0
                recall_ilp = 0
                f1_ilp = 0

            if per_class_tp[_concept.name][key] != 0:
                precision_normal = per_class_tp[_concept.name][key] / (per_class_tp[_concept.name][key] + per_class_fp[_concept.name][key])
                recall_normal = per_class_tp[_concept.name][key] / (per_class_tp[_concept.name][key] + per_class_fn[_concept.name][key])
                f1_normal = 2 * precision_normal * recall_normal / (precision_normal + recall_normal)
            else:
                precision_normal = 0
                recall_normal = 0
                f1_normal = 0
            if key not in support_set[_concept.name]:
                support_set[_concept.name][key] = 0

            if total_support_set[_concept.name] != 0:
                level_precision += precision_normal * (support_set[_concept.name][key] / total_support_set[_concept.name])
                level_recall += recall_normal * (support_set[_concept.name][key] / total_support_set[_concept.name])
                level_f1 += f1_normal * (support_set[_concept.name][key] / total_support_set[_concept.name])

            if total_support_set[_concept.name] != 0: 
                level_precision_ilp += precision_ilp * (support_set[_concept.name][key] / total_support_set[_concept.name])
                level_recall_ilp += recall_ilp * (support_set[_concept.name][key] / total_support_set[_concept.name])
                level_f1_ilp += f1_ilp * (support_set[_concept.name][key] / total_support_set[_concept.name])

            f1_res[_concept.name][key] = {
                "precision_ilp": precision_ilp,
                "recall_ilp": recall_ilp,
                "f1_ilp": f1_ilp,
                "precision_normal": precision_normal,
                "recall_normal": recall_normal,
                "f1_normal": f1_normal,
                "support": support_set[_concept.name][key],
            }
        f1_res[_concept.name]["total"] = {}
        f1_res[_concept.name]["total"]["level_precision"] = level_precision
        f1_res[_concept.name]["total"]["level_recall"] = level_recall
        f1_res[_concept.name]["total"]["level_f1"] = level_f1
        f1_res[_concept.name]["total"]["level_precision_ilp"] = level_precision_ilp
        f1_res[_concept.name]["total"]["level_recall_ilp"] = level_recall_ilp
        f1_res[_concept.name]["total"]["level_f1_ilp"] = level_f1_ilp
        f1_res[_concept.name]["total"]["support"] = total_support_set[_concept.name]
        all_support += total_support_set[_concept.name]

    for _concept in [level1, level2, level3, level4]:
        total_precision += f1_res[_concept.name]["total"]["level_precision"] * (total_support_set[_concept.name] / all_support)
        total_recall += f1_res[_concept.name]["total"]["level_recall"] * (total_support_set[_concept.name] / all_support)
        total_f1 += f1_res[_concept.name]["total"]["level_f1"] * (total_support_set[_concept.name] / all_support)
        total_precision_ilp += f1_res[_concept.name]["total"]["level_precision_ilp"] * (total_support_set[_concept.name] / all_support)
        total_recall_ilp += f1_res[_concept.name]["total"]["level_recall_ilp"] * (total_support_set[_concept.name] / all_support)
        total_f1_ilp += f1_res[_concept.name]["total"]["level_f1_ilp"] * (total_support_set[_concept.name] / all_support)
    
    f1_res["total"] = {}
    f1_res["total"]["level_precision"] = total_precision
    f1_res["total"]["level_recall"] = total_recall
    f1_res["total"]["level_f1"] = total_f1
    f1_res["total"]["level_precision_ilp"] = total_precision_ilp
    f1_res["total"]["level_recall_ilp"] = total_recall_ilp
    f1_res["total"]["level_f1_ilp"] = total_f1_ilp
    f1_res["total"]["support"] = all_support



    with open("logger.json", "w") as file:
        json.dump(f1_res, file, indent=4)

    file2 = open("logger_manual.txt", "w")
    for _c in corrects:
        if totals[_c] != 0:
            print(f"{_c} accuracy: {corrects[_c]/totals[_c]}", file=file2)
            print(f"{_c} ILP accuracy: {ilp_corrects[_c]/totals[_c]}", file=file2)  
            if _c in backsteps:
                print(f"{_c} consistent accuracy: {consistent_corrects[_c]/totals[_c]}", file=file2)
        else:
            print(f"no instances for {_c}", file=file2)                 <|MERGE_RESOLUTION|>--- conflicted
+++ resolved
@@ -45,21 +45,12 @@
     program = SolverPOIProgram(graph, inferTypes=[
         'ILP', 
         'local/argmax'],
-<<<<<<< HEAD
         probKey = ("local" , "meanNormalizedProbStd"),
                                 poi = (image_group, image, level1, level2, level3, level4),
                                 loss=MacroAverageTracker(NBCrossEntropyLoss()),
                                  metric={
                                     # 'ILP': PRF1Tracker(DatanodeCMMetric()),
                                             'argmax': PRF1Tracker(DatanodeCMMetric('local/argmax'))}, f=f)
-=======
-        probKey = ("local" , "normalizedProb"),
-        poi = (image_group, image, level1, level2, level3, level4),
-        loss=MacroAverageTracker(NBCrossEntropyLoss()),
-        metric={
-            # 'ILP': PRF1Tracker(DatanodeCMMetric()),
-                    'argmax': PRF1Tracker(DatanodeCMMetric('local/argmax'))}, f=f)
->>>>>>> b828592d
     return program
 
 if __name__ == '__main__':
