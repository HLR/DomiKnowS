--- conflicted
+++ resolved
@@ -373,7 +373,7 @@
         lcVariableName0 = lcVariableNames[0]  # First variable
         lcVariableSet0 = v[lcVariableName0]
 
-<<<<<<< HEAD
+
         zVars = [] # Output ILP variables
         # for i, _ in enumerate(lcVariableSet0):
         #     varsSetup = []
@@ -414,47 +414,7 @@
             model.update()
             
         return zVars
-=======
-        if type(myIlpBooleanProcessor)==lcLossSampleBooleanMethods:
-
-            zVars,varsSetup = [],[]
-            var = [currentV[0] for currentV in iter(lcVariableSet0)]
-            if headConstrain or integrate:
-                varsSetup.extend(var)
-            else:
-                varsSetup.append(var)
-            if headConstrain or integrate:
-                zVars.append([myIlpBooleanProcessor.countVar(model, *varsSetup, onlyConstrains=headConstrain,limitOp=cOperation, limit=cLimit,logicMethodName=logicMethodName)])
-            else:
-                for current_var in varsSetup:
-                    zVars.append([myIlpBooleanProcessor.countVar(model, *current_var, onlyConstrains=headConstrain,limitOp=cOperation, limit=cLimit,logicMethodName=logicMethodName)])
-            if model is not None:
-                model.update()
-            return zVars
-        else:
-            zVars = []  # Output ILP variables
-            for i, _ in enumerate(lcVariableSet0):
-                varsSetup = []
-                var = []
-                for currentV in iter(v):
-                    var.extend(v[currentV][i])
-                if len(var) == 0:
-                    if not (headConstrain or integrate):
-                        zVars.append([None])
-                    continue
-                if headConstrain or integrate:
-                    varsSetup.extend(var)
-                else:
-                    varsSetup.append(var)
-                if headConstrain or integrate:
-                    zVars.append([myIlpBooleanProcessor.countVar(model, *varsSetup, onlyConstrains=headConstrain,limitOp=cOperation, limit=cLimit,logicMethodName=logicMethodName)])
-                else:
-                    for current_var in varsSetup:
-                        zVars.append([myIlpBooleanProcessor.countVar(model, *current_var, onlyConstrains=headConstrain,limitOp=cOperation, limit=cLimit,logicMethodName=logicMethodName)])
-            if model is not None:
-                model.update()
-            return zVars
->>>>>>> 5228d288
+
     
     def createILPAccumulatedCount(self, model, myIlpBooleanProcessor, v, headConstrain, cOperation, cLimit, integrate, logicMethodName = "COUNT"):  
         
