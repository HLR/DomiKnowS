import logging
import torch
import numpy as np
from tqdm import tqdm

from domiknows.program.model.pytorch import SolverModel
<<<<<<< HEAD
=======
#from domiknows.graph.LeftLogic import LeftLogicElementOutput
>>>>>>> ce30b8ed

from .program import LearningBasedProgram, get_len
from ..utils import consume, entuple, detuple
from .model.lossModel import PrimalDualModel, SampleLossModel, InferenceModel
from .model.base import Mode

from .model.gbi import GBIModel

# Primal-dual need multiple backward through constraint loss.
# It requires retain_graph=True.
# Memory leak problem with `backward(create_graph=True)`
# https://github.com/pytorch/pytorch/issues/4661#issuecomment-596526199
# workaround with following functions based on `grad()`
def backward(loss, parameters):
    parameters = list(parameters)
    grads = torch.autograd.grad(outputs=loss, inputs=parameters, retain_graph=False)
    assert len(grads) == len(parameters)
    for grad, parameter in zip(grads, parameters):
        parameter.grad = grad

def unset_backward(parameters):
    for parameter in parameters:
        parameter.grad = None

def reverse_sign_grad(parameters, factor=-1.):
    for parameter in parameters:
        if parameter.grad is not None:
            parameter.grad = factor * parameter.grad

class LossProgram(LearningBasedProgram):
    DEFAULTCMODEL = PrimalDualModel

    logger = logging.getLogger(__name__)

    def __init__(self, graph, Model, CModel=None, beta=1, **kwargs):
        super().__init__(graph, Model, **kwargs)
        if CModel is None:
            CModel = self.DEFAULTCMODEL
            
        from inspect import signature
        cmodelSignature = signature(CModel.__init__)
        
        cmodelKwargs = {}
        for param in cmodelSignature.parameters.values():
            paramName = param.name
            if paramName in kwargs:
                cmodelKwargs[paramName] = kwargs[paramName]
        self.cmodel = CModel(graph, **cmodelKwargs)
        self.copt = None
        self.beta = beta

    def to(self, device):
        super().to(device=device)
        if self.device is not None:
            self.model.to(self.device)
            self.cmodel.device = self.device
            self.cmodel.to(self.device)

    def train(
        self,
        training_set,
        valid_set=None,
        test_set=None,
        # COptim=None,  # SGD only
        c_lr=0.05,
        c_momentum=0.9,
        c_warmup_iters=10,  # warmup
        c_freq=10,
        c_freq_increase=5,  # d
        c_freq_increase_freq=1,
        c_lr_decay=4,  # strategy
        c_lr_decay_param=1,  # param in the strategy
        batch_size = 1,
        dataset_size = None, # provide dataset_size if dataset does not have len implemented
        print_loss = True, # print loss on each grad update
        **kwargs):
        
        # if COptim is None:
        #     COptim = Optim
        # if COptim is not None and list(self.model.parameters()):
        #     self.copt = COptim(self.model.parameters())
        if list(self.cmodel.parameters()):
            self.copt = torch.optim.Adam(self.cmodel.parameters(), lr=c_lr)
        else:
            self.copt = None
            
        # To provide a session cache for cross-epoch variables like iter-count
        c_session = {'iter':0, 'c_update_iter':0, 'c_update_freq':c_freq, 'c_update':0}  
        
        return super().train(
            training_set,
            valid_set=valid_set,
            test_set=test_set,
            c_lr=c_lr,
            c_warmup_iters=c_warmup_iters,
            c_freq_increase=c_freq_increase,
            c_freq_increase_freq=c_freq_increase_freq,
            c_lr_decay=c_lr_decay,
            c_lr_decay_param=c_lr_decay_param,
            c_session=c_session,
            batch_size=batch_size,
            dataset_size=dataset_size,
            print_loss=print_loss,
            **kwargs)
    
    def call_epoch(self, name, dataset, epoch_fn, **kwargs):
        if dataset is not None:
            self.logger.info(f'{name}:')
            desc = name if self.epoch is None else f'Epoch {self.epoch} {name}'

            consume(tqdm(epoch_fn(dataset, **kwargs), total=get_len(dataset), desc=desc))

            if self.model.loss:
                self.logger.info(' - loss:')
                self.logger.info(self.model.loss)

                metricName = 'loss'
                metricResult = self.model.loss
                    
                if self.dbUpdate is not None:
                    self.dbUpdate(desc, metricName, metricResult)
                    
            if self.cmodel.loss is not None and  repr(self.cmodel.loss) == "'None'":
                losSTr = str(self.cmodel.loss)
                desc = name if self.epoch is None else f'Epoch {self.epoch} {name}'
                self.logger.info(' - Constraint loss:')
                self.logger.info(self.cmodel.loss)

                metricName = 'Constraint_loss'
                metricResult = self.cmodel.loss

                if self.dbUpdate is not None:
                    self.dbUpdate(desc, metricName, metricResult)

            ilpMetric = None
            softmaxMetric = None

            if self.model.metric:
                self.logger.info(' - metric:')
                for key, metric in self.model.metric.items():
                    self.logger.info(f' - - {key}')
                    self.logger.info(metric)
                    try:
                        self.f.write(f' - - {name}')
                        self.f.write(f' - - {key}')
                        self.f.write("\n")
                        self.f.write(str(metric))
                        self.f.write("\n")
                    except:
                        pass
                    metricName = key
                    metricResult = metric
                    if self.dbUpdate is not None:
                        self.dbUpdate(desc, metricName, metricResult)

                    if key == 'ILP':
                        ilpMetric = metric

                    if key == 'softmax':
                        softmaxMetric = metric
#         super().call_epoch(name=name, dataset=dataset, epoch_fn=epoch_fn, **kwargs)
        
    def train_epoch(
        self, dataset,
        c_lr=1,
        c_warmup_iters=10,  # warmup
        c_freq_increase=1,  # d
        c_freq_increase_freq=1,
        c_lr_decay=0,  # strategy
        c_lr_decay_param=1,
        c_session={},
        batch_size = 1,
        dataset_size = None, # provide dataset_size if dataset does not have len implemented
        print_loss = True, # print loss on each grad update
        **kwargs):

        if batch_size < 1:
            raise ValueError(f'batch_size must be at least 1, but got batch_size={batch_size}')

        assert c_session
        from torch import autograd
        torch.autograd.set_detect_anomaly(False)
        self.model.mode(Mode.TRAIN)
#         self.cmodel.mode(Mode.TRAIN)
        iter = c_session['iter']
        c_update_iter = c_session['c_update_iter']
        c_update_freq = c_session['c_update_freq']
        c_update = c_session['c_update']
        self.model.train()
        self.model.reset()
        self.cmodel.train()
        self.cmodel.reset()

        # try to get the number of iterations
        num_data_iters = dataset_size
        if num_data_iters is None:
            if not hasattr(dataset, '__len__'):
                raise ValueError(f'dataset must have attribute __len__ if dataset_size is not provided')

            num_data_iters = len(dataset)

        batch_loss = 0.0 # track accumulated loss across batch for logging
        for data_idx, data in enumerate(dataset):
            # forward pass
            mloss, metric, *output = self.model(data)  # output = (datanode, builder)
            if iter < c_warmup_iters:
                loss = mloss
            else:
                closs, *_ = self.cmodel(output[1])
                if torch.is_nonzero(closs):
                    loss = mloss + self.beta * closs
                    # self.logger.info('closs is not zero')
                else:
                    loss = mloss

            if not loss:
                continue

            # get hypothetical position in the batch
            batch_pos = data_idx % batch_size

            # calculate gradients for item
            loss /= batch_size
            batch_loss += loss.item()
            loss.backward()

            # only update if we're the last item in the batch
            # or if we're the last item in the dataset
            do_update = (
                (batch_pos == (batch_size - 1)) or
                (data_idx == (num_data_iters - 1))
            )

            # log loss on each update
            if do_update:
                # self.logger.info(f'loss (i={data_idx}) = {batch_loss:.3f}')
                pass

            # do backwards pass update
            if self.opt is not None and do_update:
                self.opt.step()
            iter += 1

            if (
                self.copt is not None and
                iter > c_warmup_iters and
                do_update
                # iter - c_update_iter > c_update_freq
            ):
                # NOTE: Based on the face the gradient of lambda in dual
                #       is reversing signs of their gradient in primal,
                #       we avoid a repeated backward (and also pytorch's
                #       retain_graph problem), we simply reverse the sign
                #       for the dual. Don't zero_grad() here!
                reverse_sign_grad(self.model.parameters())
                self.copt.step()
                # update counting
                c_update_iter = iter
                c_update += 1
                # update freq
                if c_freq_increase_freq > 0 and c_update % c_freq_increase_freq == 0:
                    c_update_freq += c_freq_increase
                # update c_lr
                if c_lr_decay == 0:
                    # on the paper
                    # c_lr_decay_param = beta
                    def update_lr(lr):
                        return c_lr * 1. / (1 + c_lr_decay_param * c_update)
                elif c_lr_decay == 1:
                    # in pd code / srl strategy 1
                    # c_lr_decay_param = lr_decay_after
                    def update_lr(lr):
                        return lr * np.sqrt(((c_update-1.) / c_lr_decay_param + 1.) / (c_update / c_lr_decay_param + 1.))
                elif c_lr_decay == 2:
                    # in pd code / srl strategy 2
                    # c_lr_decay_param = lr_decay_after
                    def update_lr(lr):
                        return lr * (((c_update-1.) / c_lr_decay_param + 1.) / (c_update / c_lr_decay_param + 1.))
                elif c_lr_decay == 3:
                    # in pd code / srl strategy 3
                    # c_lr_decay_param = lr_decay_after
                    assert c_lr_decay_param <= 1.
                    def update_lr(lr):
                        return lr * c_lr_decay_param
                elif c_lr_decay == 4:
                    # in pd code / ner strategy 1
                    def update_lr(lr):
                        return lr * np.sqrt((c_update+1) / (c_update+2))
                else:
                    raise ValueError(f'c_lr_decay={c_lr_decay} not supported.')
                for param_group in self.copt.param_groups:
                    param_group['lr'] = update_lr(param_group['lr'])
            
            yield (loss, metric, *output[:1])

            # only zero out grads & loss tracker if we've done an update
            if do_update:
                batch_loss = 0.0
                if self.opt is not None:
                    self.opt.zero_grad()
                if self.copt is not None:
                    self.copt.zero_grad()

        c_session['iter'] = iter
        c_session['c_update_iter'] = c_update_iter
        c_session['c_update_freq'] = c_update_freq
        c_session['c_update'] = c_update

    def test_epoch(self, dataset, **kwargs):
        # just to consum kwargs
#         self.cmodel.mode(Mode.TEST)
        yield from super().test_epoch(dataset)
        
    def populate_epoch(self, dataset, grad = False):
        self.model.mode(Mode.POPULATE)
#         self.cmodel.mode(Mode.POPULATE)
        self.model.reset()
        if not grad:
            with torch.no_grad():
                for i, data_item in enumerate(dataset):
                    _, _, *output = self.model(data_item)
                    yield detuple(*output[:1])
        else:
            for i, data_item in enumerate(dataset):
                for dataKey in data_item:
                    if data_item[dataKey].dtype in [torch.float32, torch.float64, torch.complex64, torch.complex128]:
                        data_item[dataKey].requires_grad= True
                    
                _, _, *output = self.model(data_item)
                yield detuple(*output[:1])
                
class PrimalDualProgram(LossProgram):
    logger = logging.getLogger(__name__)

    def __init__(self, graph, Model, beta=1, **kwargs):
        super().__init__(graph, Model, CModel=PrimalDualModel, beta=beta, **kwargs)

class InferenceProgram(LossProgram):
    logger = logging.getLogger(__name__)

    def __init__(self, graph, Model, beta=1, **kwargs):
        super().__init__(graph, Model, CModel=InferenceModel, beta=beta, **kwargs)

    def evaluate_condition(self, evaluate_data, device="cpu"):
        acc = 0
        total = 0

        for datanode in self.populate(evaluate_data, device=device):

            # Finding the label of constraints/condition
            find_constraints_label = datanode.myBuilder.findDataNodesInBuilder(select=datanode.graph.constraint)
            if len(find_constraints_label) < 1:
                self.logger.error("No Constraint Labels found")
                continue
            find_constraints_label = find_constraints_label[0]
            constraint_labels_dict = find_constraints_label.getAttributes()
            active_lc_name = set(x.split('/')[0] for x in constraint_labels_dict)

            # Follow code for set active/non-active before querying
            for lc_name, lc in self.graph.logicalConstrains.items():
                assert lc_name == str(lc)

                if lc_name in active_lc_name:
                    lc.active = True
                else:
                    lc.active = False

            total += 1
            # Inference the final output
            verify_constrains = datanode.verifyResultsLC()
            if not verify_constrains:
                continue
            # Getting label of constraints and convert to 0-1
            verify_constrains = {k: v for k, v in verify_constrains.items() if k in active_lc_name}

            condition_list = [1 if verify_constrains[lc]["satisfied"] == 100.0 else 0 for lc in verify_constrains]
            constraint_labels = [int(constraint_labels_dict[lc + "/label"].item()) for lc in active_lc_name]
            acc += int(constraint_labels == condition_list)

        if total == 0:
            self.logger.error("No Valid Constraint found for this dataset.")
            return None

        return acc / total


class SampleLossProgram(LossProgram):
    logger = logging.getLogger(__name__)

    def __init__(self, graph, Model, beta=1, **kwargs):
        super().__init__(graph, Model, CModel=SampleLossModel, beta=beta, **kwargs)


    def train(
        self,
        training_set,
        valid_set=None,
        test_set=None,
        # COptim=None,  # SGD only
        c_lr=0.05,
        c_momentum=0.9,
        c_warmup_iters=10,  # warmup
        c_freq=10,
        c_freq_increase=5,  # d
        c_freq_increase_freq=1,
        c_lr_decay=4,  # strategy
        c_lr_decay_param=1,  # param in the strategy
        **kwargs):
        
        return super().train(
            training_set=training_set,
            valid_set=valid_set,
            test_set=test_set,
            c_lr=c_lr,
            c_momentum=c_momentum,
            c_warmup_iters=c_warmup_iters,  # warmup
            c_freq=c_freq,
            c_freq_increase=c_freq_increase,  # d
            c_freq_increase_freq=c_freq_increase_freq,
            c_lr_decay=c_lr_decay,  # strategy
            c_lr_decay_param=c_lr_decay_param,  # param in the strategy
            **kwargs)


    def train_epoch(
        self, dataset,
        c_warmup_iters=0,  # warmup
        c_session={},
        **kwargs):
        self.model.mode(Mode.TRAIN)
#         self.cmodel.mode(Mode.TRAIN)
        assert c_session
        iter = c_session['iter']
        self.model.train()
        self.model.reset()
        self.cmodel.train()
        self.cmodel.reset()
        for data in dataset:
            if self.opt is not None:
                self.opt.zero_grad()
            if self.copt is not None:
                self.copt.zero_grad()
            mloss, metric, *output = self.model(data)  # output = (datanode, builder)
            if iter < c_warmup_iters:
                loss = mloss
            else:
                closs, *_ = self.cmodel(output[1])
                if torch.is_tensor(closs):
                    loss = mloss + self.beta * closs
                else:
                    loss = mloss
                    
                if loss != loss:
                    raise Exception("Calculated loss is nan")
                
            if self.opt is not None and loss:
                loss.backward()
                # for name, param in self.model.named_parameters():
                #     if param.requires_grad:
                #         print (name, param.grad)

                self.opt.step()
                iter += 1
            
            if (
                self.copt is not None and
                loss
            ):
                self.copt.step()
            
            yield (loss, metric, *output[:1])

        c_session['iter'] = iter    
        
class GBIProgram(LossProgram):
    logger = logging.getLogger(__name__)

    def __init__(self, graph, Model, poi, beta=1, **kwargs):
        super().__init__(graph, Model, CModel=GBIModel, beta=beta, poi=poi, **kwargs)
        from domiknows.utils import setDnSkeletonMode
        setDnSkeletonMode(True)<|MERGE_RESOLUTION|>--- conflicted
+++ resolved
@@ -4,10 +4,7 @@
 from tqdm import tqdm
 
 from domiknows.program.model.pytorch import SolverModel
-<<<<<<< HEAD
-=======
 #from domiknows.graph.LeftLogic import LeftLogicElementOutput
->>>>>>> ce30b8ed
 
 from .program import LearningBasedProgram, get_len
 from ..utils import consume, entuple, detuple
