--- conflicted
+++ resolved
@@ -291,22 +291,8 @@
 class ExecutableProgram(LossProgram):
     logger = logging.getLogger(__name__)
 
-<<<<<<< HEAD
-    def __init__(
-            self,
-            graph,
-            Model,
-            Inferences,
-            LCList: list[LeftLogicElementOutput]=[],
-            beta=1,
-            **kwargs
-        ):
-
-        super().__init__(graph, Model, CModel=LeftModel, beta=beta, **kwargs)
-=======
     def __init__(self, graph, Model, Inferences, LCList=[], beta=1, **kwargs):
         super().__init__(graph, Model, CModel=ExecutableModel, beta=beta, **kwargs)
->>>>>>> b764f802
         self.Inferences = []
         self.LCList = LCList
         self.lc_tensor_map = self.create_lc_tensor_map()
