--- conflicted
+++ resolved
@@ -175,14 +175,10 @@
                 print('probs mean:')
                 print(log_probs)
 
-<<<<<<< HEAD
-            # eval_f.write(f'\ngbi|{c_iter}|' + '|'.join([str(argmax_val) for argmax_val in argmax_vals]))
-=======
             if print_grads:
                 argmax_vals = [torch.argmax(prob) for prob in probs]
                 print('argmax predictions:')
                 print(argmax_vals)
->>>>>>> 1b2fb00a
 
             #  -- Constraint loss: NLL * binary satisfaction + regularization loss
             # reg loss is calculated based on L2 distance of weights between optimized model and original weights
@@ -200,19 +196,9 @@
                 # --- End early if constraints are satisfied
                 if model_has_GBI_inference:
                     self.server_model.inferTypes.append('GBI')
-<<<<<<< HEAD
-                eval_f.close()
-                return c_loss, datanode, datanode.myBuilder
-            elif no_of_not_satisfied > 100:
-                if model_has_GBI_inference:
-                    self.server_model.inferTypes.append('GBI')
-                eval_f.close()
-                return c_loss, datanode, datanode.myBuilder # ? float("nan")
-=======
                     
                 print(f'Finishing GBI - Constraints are satisfied after {c_iter} iteration')
                 return c_loss, node_l, node_l.myBuilder
->>>>>>> 1b2fb00a
                         
             # --- Backward pass on self.server_model
             if c_loss.requires_grad:
@@ -241,14 +227,9 @@
             
         if model_has_GBI_inference:
             self.server_model.inferTypes.append('GBI')
-<<<<<<< HEAD
-        eval_f.close()
-        return c_loss, node_l, node_l_builder # ? float("nan")
-=======
             
         print(f'Finishing GBI - Constraints not are satisfied after {self.gbi_iters} iteration')
         return c_loss, node_l, node_l.myBuilder
->>>>>>> 1b2fb00a
  
     def calculateGBISelection(self, datanode, conceptsRelations):
         c_loss, updatedDatanode, updatedBuilder = self.forward(datanode)
