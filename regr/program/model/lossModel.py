import logging
import warnings
from collections import OrderedDict

import numpy as np
import torch

from ...graph import DataNodeBuilder, DataNode
from ..metric import MetricTracker, MacroAverageTracker

class LossModel(torch.nn.Module):
    logger = logging.getLogger(__name__)

    def __init__(self, graph, 
                 tnorm=DataNode.tnormsDefault, 
                 sample = False, sampleSize = 0, sampleGlobalLoss = False, device='auto'):
        super().__init__()
        self.graph = graph
        self.build = True
        
        self.tnorm = tnorm
        self.device = device
        
        self.sample = sample
        self.sampleSize = sampleSize
        self.sampleGlobalLoss = sampleGlobalLoss
        
        self.constr = OrderedDict(graph.logicalConstrainsRecursive)
        nconstr = len(self.constr)
        if nconstr == 0:
            warnings.warn('No logical constraint detected in the graph. '
                          'PrimalDualModel will not generate any constraint loss.')
            
        self.lmbd = torch.nn.Parameter(torch.empty(nconstr))
        self.lmbd_p = torch.empty(nconstr)  # none parameter
        self.lmbd_index = {}
        
        for i, (key, lc) in enumerate(self.constr.items()):
            self.lmbd_index[key] = i
            p = float(lc.p) / 100.
            if p == 1:
                p = 0.999999999999999
            self.lmbd_p[i] = -np.log(1 - p)  # range: [0, inf)
            
        self.reset_parameters()
        self.loss = MacroAverageTracker(lambda x:x)

    def reset_parameters(self):
        torch.nn.init.constant_(self.lmbd, 1.)

    def reset(self):
        if isinstance(self.loss, MetricTracker):
            self.loss.reset()

    def get_lmbd(self, key):
        return self.lmbd[self.lmbd_index[key]].clamp(max=self.lmbd_p[self.lmbd_index[key]])

    def forward(self, builder, build=None):
        if build is None:
            build = self.build
            
        if not build and not isinstance(builder, DataNodeBuilder):
            raise ValueError('PrimalDualModel must be invoked with `build` on or with provided DataNode Builder.')
        
        if (builder.needsBatchRootDN()):
            builder.addBatchRootDN()
        datanode = builder.getDataNode(device=self.device)
        
        # Call the loss calculation returns a dictionary, keys are matching the constraints
        constr_loss = datanode.calculateLcLoss(tnorm=self.tnorm, sample=self.sample, sampleSize = self.sampleSize)

        lmbd_loss = []
        if self.sampleGlobalLoss and constr_loss['globalLoss']:
            globalLoss = constr_loss['globalLoss']
            self.loss['globalLoss'](globalLoss)
            lmbd_loss = torch.tensor(globalLoss, requires_grad=True)
        else:
            for key, loss in constr_loss.items():
                if key not in self.constr:
                    continue
                loss_value = loss['lossTensor'].clamp(min=0)
                loss_nansum = loss_value[loss_value==loss_value].sum()
                loss_ = self.get_lmbd(key) * loss_nansum
                self.loss[key](loss_)
                lmbd_loss.append(loss_)
            lmbd_loss = torch.tensor(sum(lmbd_loss), requires_grad=True)
        
        # (*out, datanode, builder)
        return lmbd_loss, datanode, builder
    
class PrimalDualModel(LossModel):
    logger = logging.getLogger(__name__)

    def __init__(self, graph, tnorm=DataNode.tnormsDefault, device='auto'):
        super().__init__(graph, tnorm=tnorm, device=device)
        
class SampleLosslModel(torch.nn.Module):
    logger = logging.getLogger(__name__)

    # def __init__(self, graph, sample = False, sampleSize = 0, sampleGlobalLoss = False):
    #     super().__init__(graph, sample=sample, sampleSize=sampleSize, sampleGlobalLoss=sampleGlobalLoss)

    def __init__(self, graph, 
                 tnorm=DataNode.tnormsDefault, 
<<<<<<< HEAD
                 sample = False, sampleSize = 0, sampleGlobalLoss = False):
=======
                 sample = False, sampleSize = 0, sampleGlobalLoss = False, device='auto'):
>>>>>>> dcb188c4
        super().__init__()
        self.graph = graph
        self.build = True
        
        self.tnorm = tnorm
<<<<<<< HEAD
=======
        self.device = device
>>>>>>> dcb188c4
        
        self.sample = sample
        self.sampleSize = sampleSize
        self.sampleGlobalLoss = sampleGlobalLoss
        
        self.constr = OrderedDict(graph.logicalConstrainsRecursive)
        nconstr = len(self.constr)
        if nconstr == 0:
            warnings.warn('No logical constraint detected in the graph. '
                          'PrimalDualModel will not generate any constraint loss.')
            
<<<<<<< HEAD
=======
        self.lmbd = torch.nn.Parameter(torch.zeros(nconstr).float())
        self.lmbd_index = {}

        self.iter_step = 0
        self.warmpup = 80
        
        for i, (key, lc) in enumerate(self.constr.items()):
            self.lmbd_index[key] = i
>>>>>>> dcb188c4
            
        self.reset_parameters()
        self.loss = MacroAverageTracker(lambda x:x)

    def reset_parameters(self):
<<<<<<< HEAD
        pass
=======
        torch.nn.init.constant_(self.lmbd, 0.0)
>>>>>>> dcb188c4

    def reset(self):
        if isinstance(self.loss, MetricTracker):
            self.loss.reset()

<<<<<<< HEAD
    def forward(self, builder, build=None):
        if build is None:
            build = self.build
=======
    def get_lmbd(self, key):
        if self.lmbd[self.lmbd_index[key]] < 0:
            with torch.no_grad():
                self.lmbd[self.lmbd_index[key]] = 0
        return self.lmbd[self.lmbd_index[key]]

    def forward(self, builder, build=None):
        if build is None:
            build = self.build
        self.iter_step += 1
>>>>>>> dcb188c4
            
        if not build and not isinstance(builder, DataNodeBuilder):
            raise ValueError('PrimalDualModel must be invoked with `build` on or with provided DataNode Builder.')
        
        if (builder.needsBatchRootDN()):
            builder.addBatchRootDN()
<<<<<<< HEAD
        datanode = builder.getDataNode()
=======
        
        self.loss.reset()

        datanode = builder.getDataNode(device=self.device)
>>>>>>> dcb188c4
        
        # Call the loss calculation returns a dictionary, keys are matching the constraints
        constr_loss = datanode.calculateLcLoss(tnorm=self.tnorm, sample=self.sample, sampleSize = self.sampleSize, sampleGlobalLoss = self.sampleGlobalLoss)
        import math
        lmbd_loss = []
<<<<<<< HEAD
        if self.sampleGlobalLoss and constr_loss['globalLoss']:
            globalLoss = constr_loss['globalLoss']
            globalLoss = -1 * math.log(globalLoss)
            self.loss['globalLoss'](globalLoss)
            lmbd_loss = torch.tensor(globalLoss, requires_grad=True)
        else:
            for key, loss in constr_loss.items():
                if key not in self.constr:
                    continue
                # loss_value = loss['loss']
                if loss['lossTensor'].nansum().item() != 0: 
                    loss_value = loss['lossTensor']
                    # loss_value = loss_value[loss_value.nonzero()].squeeze(-1)
                    loss_value = torch.log(loss_value.sum())
                    loss_ = -1 * (loss_value)
                    self.loss[key](loss_)
                    lmbd_loss.append(loss_)
                else:
                    loss_ = 0
=======
        replace_mul = False
        
        key_losses = dict()
        for key, loss in constr_loss.items():
            if key not in self.constr:
                continue
            # loss_value = loss['loss']
            epsilon = 0.0
            key_loss = 0
            new_eps = 0.01
            for i, lossTensor in enumerate(loss['lossTensor']):
                lcSuccesses = loss['lcSuccesses'][i]
                if constr_loss["globalSuccessCountet"] > 0:
                    lcSuccesses = constr_loss["globalSuccesses"]
                if lossTensor.sum().item() != 0:
                    tidx = (lcSuccesses == 1).nonzero().squeeze(-1)
                    true_val = lossTensor[tidx]
                    
                    if true_val.sum().item() != 0: 
                        if not replace_mul:
                            loss_value = true_val.sum() / lossTensor.sum()
                            loss_value = epsilon - ( -1 * torch.log(loss_value) )
                            # loss_value = -1 * torch.log(loss_value) 
                            if self.iter_step < self.warmpup:
                                with torch.no_grad():
                                    min_val = loss_value
                            else:
                                min_val = -1
                            # min_val = -1
                            # with torch.no_grad():
                            #     min_val = loss_value
                            loss_ = min_val * loss_value
                            key_loss += loss_
                        else:
                            loss_value = true_val.logsumexp(dim=0) - lossTensor.logsumexp(dim=0)
                            key_loss += -1 * loss_value

                    else:
                        loss_ = 0
                    
                    

                    # if loss['lossTensor'].nansum().item() <= 1:
                    #     loss_value = loss['lossTensor']
                    #     # loss_value = loss_value[loss_value.nonzero()].squeeze(-1)
                    # else:
                    #     _idx = []
                    #     for i in torch.unique(loss['lossTensor']):
                    #         _idx.append((loss['lossTensor'] == i.item()).nonzero(as_tuple=True)[0][0].item())
                    #     loss_value = loss['lossTensor'][_idx]
                    #     # loss_value = torch.unique(loss['lossTensor'])

                    # loss_value = torch.log(loss_value.sum())
                    # loss_ = -1 * (loss_value)
                    # self.loss[key](loss_)
                    # lmbd_loss.append(loss_) 
                    
                else:
                    loss_ = 0

            epsilon = 1e-2
            key_loss = max(key_loss - epsilon, 0) 
            if key_loss != 0:  
                key_losses[key] = key_loss
                # self.loss[key](key_loss)
                # lmbd_loss.append(key_loss) 
                    
        all_losses = [key_losses[key] for key in key_losses]
        if all_losses:
            all_losses = torch.stack(all_losses)

            satisfied_num = len( set(constr_loss.keys()) - set(key_losses.keys()) )
            unsatisfied_num = len(set(constr_loss.keys())) - satisfied_num
            self.logger.info(f'-- number of satisfied constraints are {satisfied_num}')
            self.logger.info(f'-- number of unstatisfied constraints are {unsatisfied_num}')
            for key in key_losses:
                if replace_mul:
                    loss_val = (key_losses[key] / all_losses.sum()) * key_losses[key]
                else:
                    loss_val = key_losses[key]
                self.loss[key](loss_val)
                lmbd_loss.append(loss_val) 
>>>>>>> dcb188c4
                
            lmbd_loss = sum(lmbd_loss)
        
        # (*out, datanode, builder)
        return lmbd_loss, datanode, builder<|MERGE_RESOLUTION|>--- conflicted
+++ resolved
@@ -102,20 +102,13 @@
 
     def __init__(self, graph, 
                  tnorm=DataNode.tnormsDefault, 
-<<<<<<< HEAD
-                 sample = False, sampleSize = 0, sampleGlobalLoss = False):
-=======
                  sample = False, sampleSize = 0, sampleGlobalLoss = False, device='auto'):
->>>>>>> dcb188c4
         super().__init__()
         self.graph = graph
         self.build = True
         
         self.tnorm = tnorm
-<<<<<<< HEAD
-=======
         self.device = device
->>>>>>> dcb188c4
         
         self.sample = sample
         self.sampleSize = sampleSize
@@ -127,8 +120,6 @@
             warnings.warn('No logical constraint detected in the graph. '
                           'PrimalDualModel will not generate any constraint loss.')
             
-<<<<<<< HEAD
-=======
         self.lmbd = torch.nn.Parameter(torch.zeros(nconstr).float())
         self.lmbd_index = {}
 
@@ -137,27 +128,17 @@
         
         for i, (key, lc) in enumerate(self.constr.items()):
             self.lmbd_index[key] = i
->>>>>>> dcb188c4
             
         self.reset_parameters()
         self.loss = MacroAverageTracker(lambda x:x)
 
     def reset_parameters(self):
-<<<<<<< HEAD
-        pass
-=======
         torch.nn.init.constant_(self.lmbd, 0.0)
->>>>>>> dcb188c4
 
     def reset(self):
         if isinstance(self.loss, MetricTracker):
             self.loss.reset()
 
-<<<<<<< HEAD
-    def forward(self, builder, build=None):
-        if build is None:
-            build = self.build
-=======
     def get_lmbd(self, key):
         if self.lmbd[self.lmbd_index[key]] < 0:
             with torch.no_grad():
@@ -168,47 +149,21 @@
         if build is None:
             build = self.build
         self.iter_step += 1
->>>>>>> dcb188c4
             
         if not build and not isinstance(builder, DataNodeBuilder):
             raise ValueError('PrimalDualModel must be invoked with `build` on or with provided DataNode Builder.')
         
         if (builder.needsBatchRootDN()):
             builder.addBatchRootDN()
-<<<<<<< HEAD
-        datanode = builder.getDataNode()
-=======
         
         self.loss.reset()
 
         datanode = builder.getDataNode(device=self.device)
->>>>>>> dcb188c4
         
         # Call the loss calculation returns a dictionary, keys are matching the constraints
         constr_loss = datanode.calculateLcLoss(tnorm=self.tnorm, sample=self.sample, sampleSize = self.sampleSize, sampleGlobalLoss = self.sampleGlobalLoss)
         import math
         lmbd_loss = []
-<<<<<<< HEAD
-        if self.sampleGlobalLoss and constr_loss['globalLoss']:
-            globalLoss = constr_loss['globalLoss']
-            globalLoss = -1 * math.log(globalLoss)
-            self.loss['globalLoss'](globalLoss)
-            lmbd_loss = torch.tensor(globalLoss, requires_grad=True)
-        else:
-            for key, loss in constr_loss.items():
-                if key not in self.constr:
-                    continue
-                # loss_value = loss['loss']
-                if loss['lossTensor'].nansum().item() != 0: 
-                    loss_value = loss['lossTensor']
-                    # loss_value = loss_value[loss_value.nonzero()].squeeze(-1)
-                    loss_value = torch.log(loss_value.sum())
-                    loss_ = -1 * (loss_value)
-                    self.loss[key](loss_)
-                    lmbd_loss.append(loss_)
-                else:
-                    loss_ = 0
-=======
         replace_mul = False
         
         key_losses = dict()
@@ -291,7 +246,6 @@
                     loss_val = key_losses[key]
                 self.loss[key](loss_val)
                 lmbd_loss.append(loss_val) 
->>>>>>> dcb188c4
                 
             lmbd_loss = sum(lmbd_loss)
         
