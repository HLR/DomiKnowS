--- conflicted
+++ resolved
@@ -73,34 +73,12 @@
     def __init__(self, graph, poi=None, loss=None, metric=None):
         super().__init__(graph)
         if poi is None:
-<<<<<<< HEAD
-            self.poi = list(self.find_poi())
-=======
             self.poi = self.default_poi()
->>>>>>> ea49fb15
         else:
             self.poi = poi
         self.loss = loss
         self.metric = metric
 
-<<<<<<< HEAD
-    def find_poi(self):
-        for prop in self.graph.get_properties():
-            for sensor1, sensor2 in combinations(prop.find(TorchSensor), r=2):
-                if sensor1.label:
-                    target_sensor = sensor1
-                    output_sensor = sensor2
-                elif sensor2.label:
-                    target_sensor = sensor2
-                    output_sensor = sensor1
-                else:
-                    # TODO: should different learners get closer?
-                    continue
-                if output_sensor.label:
-                    # two targets, skip
-                    continue
-                yield prop, (output_sensor, target_sensor)
-=======
     def default_poi(self):
         poi = []
         for prop in self.graph.get_properties():
@@ -123,7 +101,6 @@
                 # two targets, skip
                 continue
             yield output_sensor, target_sensor
->>>>>>> ea49fb15
 
     def reset(self):
         if self.loss is not None:
@@ -150,16 +127,6 @@
         metric = {}
         for prop in self.poi:
             # make sure the sensors are evaluated
-<<<<<<< HEAD
-            for sensor in sensors:
-                sensor(builder)
-            if self.mode() not in {Mode.POPULATE,}:
-                # calculated any loss or metric
-                if self.loss:
-                    loss += self.poi_loss(builder, prop, sensors)
-                if self.metric:
-                    metric[(*sensors,)] = self.poi_metric(builder, prop, sensors)
-=======
             for sensor in prop.find(TorchSensor):
                     sensor(builder)
             for sensors in self.find_sensors(prop):
@@ -169,7 +136,6 @@
                         loss += self.poi_loss(builder, prop, sensors)
                     if self.metric:
                         metric[(*sensors,)] = self.poi_metric(builder, prop, sensors)
->>>>>>> ea49fb15
         return loss, metric
 
 
