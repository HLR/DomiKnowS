from typing import List, Dict, Any, Union, NoReturn
from collections.abc import Iterable
import numpy as np
import torch
from allennlp.modules.token_embedders import Embedding
from allennlp.modules.text_field_embedders import BasicTextFieldEmbedder
from torch.nn import Module, Dropout, Sequential, Linear, ZeroPad2d, Conv2d, LogSoftmax, ReLU
from ...utils import prod
from ...graph import Property
from .base import AllenNlpLearner, SinglePreLearner, SinglePreMaskedLearner, MaskedSensor
from .sensor import SentenceSensor, SinglePreMaskedSensor, SentenceEmbedderSensor
from .module import DropoutRNN, Permute, Uncap


class SentenceEmbedderLearner(SentenceEmbedderSensor, AllenNlpLearner):
    def create_module(self):
        self.embedding = Embedding(
            num_embeddings=0, # later load or extend
            embedding_dim=self.embedding_dim,
            pretrained_file=self.pretrained_file,
            vocab_namespace=self.key,
            trainable=True,
        )
        return BasicTextFieldEmbedder({self.key: self.embedding})


class TripletEmbedderLearner(SentenceEmbedderLearner):
    def create_module(self):
        embedder = super().create_module()
        uncapper = Uncap(3, embedder)
        return uncapper

    @property
    def output_dim(self):
        return (self.embedding_dim,)

    def forward(
        self,
        context: Dict[str, Any]
    ) -> Any:
        return self.module(context[self.fullname], self.get_mask(context))

    def get_mask(self, context: Dict[str, Any]):
        en_mask = super().get_mask(context)
        #import pdb; pdb.set_trace()
        batch, en_len = en_mask.shape
        un_len = en_len ** (1. / 3)
        un_len = int(np.round(un_len))
        # (b, ul, ul, ul)
        un_mask = torch.zeros_like(en_mask).reshape((batch, un_len, un_len, un_len))
        # (b,)
        ul = en_mask.sum(dim=1).float() ** (1. / 3)
        ul = ul.round().int()
        for mm, ull in zip(un_mask, ul):
            mm[:ull,:ull,:ull] = 1
        return un_mask

class RNNLearner(SinglePreMaskedLearner):
    def create_module(self):
        return DropoutRNN(prod(self.pre_dim), self.layers, self.dropout, self.bidirectional)

    def __init__(
        self,
        pre: Property,
        output_only: bool=False,
        layers: int=1,
        dropout: float=0.5,
        bidirectional: bool=True
    ) -> NoReturn:
        self.layers = layers
        self.dropout = dropout
        self.bidirectional = bidirectional
        SinglePreMaskedLearner.__init__(self, pre, output_only=output_only)


class MLPLearner(SinglePreLearner, SinglePreMaskedSensor):
    def create_module(self):
        dims = list(self.dims) # convert or copy
        if isinstance(self.activation, list):
            activations = self.activation
        else:
            activations = [self.activation,] * len(dims)
        if isinstance(self.dropout, list):
            dropouts = self.dropout
        else:
            dropouts = [self.dropout,] * len(dims)

        dims.insert(0, prod(self.pre_dim))
        for i in range(len(dims) - 1):
            if dims[i + 1] is None:
                dims[i + 1] = dims[i]
        layers = []
        for dim_in, dim_out, activation, dropout in zip(dims[:-1], dims[1:], activations, dropouts):
            layers.append(Linear(in_features=dim_in, out_features=dim_out))
            if activation is not None:
                layers.append(activation)
            layers.append(Dropout(dropout))

        module = Sequential(*layers)
        return module

    @property
    def output_dim(self):
        dims = list(self.dims) # convert or copy
        dims.insert(0, prod(self.pre_dim))
        for i in range(len(dims) - 1):
            if dims[i + 1] is None:
                dims[i + 1] = dims[i]
        return (dims[-1],)

    def __init__(
        self,
        dims: List[int],
        pre: Property,
        activation: Union[Module, List[Module]]=ReLU(),
        dropout: Union[float, List[float]]=0.5,
        output_only: bool=False
    ) -> NoReturn:
        self.dims = dims
        self.activation = activation
        self.dropout = dropout
        SinglePreLearner.__init__(self, pre, output_only=output_only)


class ConvLearner(MLPLearner):
    def create_module(self):
        dims = list(self.dims) # convert or copy
        if isinstance(self.kernel_size, Iterable):
            kernel_sizes = self.kernel_size
        else:
            kernel_sizes = [self.kernel_size,] * len(dims)
        if isinstance(self.activation, Iterable):
            activations = self.activation
        else:
            activations = [self.activation,] * len(dims)
        if isinstance(self.dropout, Iterable):
            dropouts = self.dropout
        else:
            dropouts = [self.dropout,] * len(dims)

        dims.insert(0, prod(self.pre_dim))
        for i in range(len(dims) - 1):
            if dims[i + 1] is None:
                dims[i + 1] = dims[i]
        layers = []
        for dim_in, dim_out, kernel_size, activation, dropout in zip(dims[:-1], dims[1:], kernel_sizes, activations, dropouts):
            layers.append(Permute(0, 3, 1, 2)) # (b,l,l,c) -> (b,c,l,l)
<<<<<<< HEAD
            padding_t = padding_l = np.floor((float(kernel_size) - 1) / 2)
            padding_b = padding_r = np.ceil((float(kernel_size) - 1) / 2)
=======
            padding_t = padding_l = int(np.floor((float(kernel_size) - 1) / 2))
            padding_b = padding_r = int(np.ceil((float(kernel_size) - 1) / 2))
>>>>>>> e0b89e44
            layers.append(ZeroPad2d(padding=(padding_l, padding_r, padding_t, padding_b)))
            layers.append(Conv2d(in_channels=dim_in, out_channels=dim_out, kernel_size=kernel_size))
            layers.append(Permute(0, 2, 3, 1)) # (b,c,l,l) -> (b,l,l,c)
            if activation is not None:
                layers.append(activation)
            layers.append(Dropout(dropout))

        module = Sequential(*layers)
        return module

    def __init__(
        self,
        dims: List[int],
        kernel_size: Union[int, List[int]],
        pre: Property,
        activation: Union[Module, List[Module]]=ReLU(),
        dropout: Union[float, List[float]]=0.5,
        output_only: bool=False
    ) -> NoReturn:
        self.dims = dims
        self.kernel_size = kernel_size
        self.activation = activation
        self.dropout = dropout
        SinglePreLearner.__init__(self, pre, output_only=output_only)


class LogisticRegressionLearner(SinglePreLearner, SinglePreMaskedSensor):
    def create_module(self):
        fc = Linear(in_features=prod(self.pre_dim), out_features=2)
        sm = LogSoftmax(dim=-1)
        module = Sequential(fc,
                            #sm,
                           )
        return module

    @property
    def output_dim(self):
        return (2,)

    def __init__(
        self,
        pre: Property,
        output_only: bool=False
    ) -> NoReturn:
        SinglePreLearner.__init__(self, pre, output_only=output_only)


class SoftmaxLogitLearner(SinglePreLearner, SinglePreMaskedSensor):
    def create_module(self):
        fc = Linear(in_features=prod(self.pre_dim), out_features=self.classes)
        sm = LogSoftmax(dim=-1)
        module = Sequential(fc,
                            #sm,
                           )
        return module

    @property
    def update_output_dim(self):
        return (self.classes,)

    def __init__(
        self,
        classes: int,
        pre: Property,
        output_only: bool=False
    ) -> NoReturn:
        self.classes = classes
        SinglePreLearner.__init__(self, pre, output_only=output_only)<|MERGE_RESOLUTION|>--- conflicted
+++ resolved
@@ -145,13 +145,8 @@
         layers = []
         for dim_in, dim_out, kernel_size, activation, dropout in zip(dims[:-1], dims[1:], kernel_sizes, activations, dropouts):
             layers.append(Permute(0, 3, 1, 2)) # (b,l,l,c) -> (b,c,l,l)
-<<<<<<< HEAD
-            padding_t = padding_l = np.floor((float(kernel_size) - 1) / 2)
-            padding_b = padding_r = np.ceil((float(kernel_size) - 1) / 2)
-=======
             padding_t = padding_l = int(np.floor((float(kernel_size) - 1) / 2))
             padding_b = padding_r = int(np.ceil((float(kernel_size) - 1) / 2))
->>>>>>> e0b89e44
             layers.append(ZeroPad2d(padding=(padding_l, padding_r, padding_t, padding_b)))
             layers.append(Conv2d(in_channels=dim_in, out_channels=dim_out, kernel_size=kernel_size))
             layers.append(Permute(0, 2, 3, 1)) # (b,c,l,l) -> (b,l,l,c)
