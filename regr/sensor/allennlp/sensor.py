--- conflicted
+++ resolved
@@ -5,38 +5,17 @@
 from allennlp.modules.token_embedders import Embedding
 from allennlp.modules.text_field_embedders import BasicTextFieldEmbedder
 from allennlp.nn.util import get_text_field_mask
-from allennlp.data.token_indexers import SingleIdTokenIndexer
 from ...graph import Property
-<<<<<<< HEAD
-from .base import AllenNlpReaderSensor, AllenNlpModuleSensor, SinglePreMaskedSensor, MaskedSensor
-
-
-class SequenceSensor(MaskedSensor):
-=======
 from ...utils import prod, guess_device
 from .base import ReaderSensor, ModuleSensor, SinglePreMaskedSensor, MaskedSensor, PreArgsModuleSensor, SinglePreArgMaskedPairSensor
 from .module import Concat, SelfCartesianProduct, NGram, PairTokenDistance, PairTokenDependencyRelation, PairTokenDependencyDistance, LowestCommonAncestor
 
 
 class SentenceSensor(ReaderSensor):
->>>>>>> 91252fcc
     def __init__(
         self,
         reader,
         key: str,
-<<<<<<< HEAD
-        output_only: Optional[bool]=False
-    ) -> NoReturn:
-        AllenNlpReaderSensor.__init__(self, reader, key, output_only=output_only) # *pres=[]
-        self.tokens = []
-
-    def add_token(self, sensor):
-        self.tokens.append(sensor)
-        self.reader.token_indexers_cls[self][sensor] = lambda s: SingleIdTokenIndexer(namespace=s.get_fullname('_'))
-
-    def get_mask(self, context: Dict[str, Any]):
-        return get_text_field_mask(context[self.fullname])
-=======
         output_only: bool=False
     ) -> NoReturn:
         ReaderSensor.__init__(self, reader, key, output_only=output_only) # *pres=[]
@@ -58,7 +37,6 @@
     def output_dim(self):
         return ()
 
->>>>>>> 91252fcc
 
 class LabelSensor(ReaderSensor):
     def __init__(
@@ -126,21 +104,6 @@
         )
         return BasicTextFieldEmbedder({self.key: self.embedding})
 
-<<<<<<< HEAD
-class TokenInSequenceSensor(SinglePreMaskedSensor):
-    def __init__(
-        self,
-        pre,
-        output_only: Optional[bool]=False
-    ) -> NoReturn:
-        SinglePreMaskedSensor.__init__(self, pre, output_only=output_only)
-        for name, sensor in pre.find(SequenceSensor):
-            break
-        else:
-            raise TypeError('{} takes a SequenceSensor as pre-required sensor, what cannot be found in a {} instance is given.'.format(self.fullname, type(pre)))
-        sensor.add_token(self)
-
-=======
     def __init__(
         self,
         key: str,
@@ -216,20 +179,14 @@
         self.window = window
         SinglePreArgMaskedPairSensor.__init__(self, pre, output_only=output_only)
 
->>>>>>> 91252fcc
-    def forward(
-        self,
-        context: Dict[str, Any]
-    ) -> Any:
-<<<<<<< HEAD
-        seq_dict = context[self.pre.fullname]
-        return seq_dict[self.get_fullname('_')]
-=======
+    def forward(
+        self,
+        context: Dict[str, Any]
+    ) -> Any:
         device, _ = guess_device(context).most_common(1)[0]
         with torch.cuda.device(device):
             return super().forward(context)
 
->>>>>>> 91252fcc
 
 class TokenDepSensor(SinglePreArgMaskedPairSensor):
     def create_module(self):
@@ -244,16 +201,6 @@
         with torch.cuda.device(device):
             return super().forward(context)
 
-<<<<<<< HEAD
-class LabelSensor(AllenNlpReaderSensor):
-    def __init__(
-        self,
-        reader,
-        key: str,
-        output_only: bool=True
-    ) -> NoReturn:
-        AllenNlpReaderSensor.__init__(self, reader, key, output_only=output_only)
-=======
 
 class TokenLcaSensor(SinglePreArgMaskedPairSensor):
     def create_module(self):
@@ -262,7 +209,6 @@
     @property
     def output_dim(self):
         return self.pre_dims[1]
->>>>>>> 91252fcc
 
     def forward(
         self,
@@ -270,19 +216,6 @@
     ) -> Any:
         return PreArgsModuleSensor.forward(self, context)
 
-<<<<<<< HEAD
-class CartesianProductSensor(AllenNlpModuleSensor, MaskedSensor):
-    class CP(Module):
-        def forward(self, x, y):  # (b,l1,f1) x (b,l2,f2) -> (b, l1, l2, f1+f2)
-            xs = x.size()
-            ys = y.size()
-            assert xs[0] == ys[0]
-            # torch cat is not broadcasting, do repeat manually
-            xx = x.view(xs[0], xs[1], 1, xs[2]).repeat(1, 1, ys[1], 1)
-            yy = y.view(ys[0], 1, ys[1], ys[2]).repeat(1, xs[1], 1, 1)
-            return torch.cat([xx, yy], dim=3)
-=======
->>>>>>> 91252fcc
 
 class TokenDepDistSensor(SinglePreArgMaskedPairSensor):
     def create_module(self):
@@ -303,23 +236,6 @@
         self,
         context: Dict[str, Any]
     ) -> Any:
-<<<<<<< HEAD
-        return self.module(context[self.pre.fullname])
-
-    def get_mask(self, context: Dict[str, Any]):
-        for name, sensor in self.pre.find(MaskedSensor):
-            break
-        else:
-            print(self.pre)
-            raise RuntimeError('{} require at least one pre-required sensor to be MaskedSensor.'.format(self.fullname))
-
-        mask = sensor.get_mask(context).float()
-        ms = mask.size()
-        mask = mask.view(ms[0], ms[1], 1).matmul(
-            mask.view(ms[0], 1, ms[1]))  # (b,l,l)
-        return mask
-=======
         device, _ = guess_device(context).most_common(1)[0]
         with torch.cuda.device(device):
-            return super().forward(context)
->>>>>>> 91252fcc
+            return super().forward(context)