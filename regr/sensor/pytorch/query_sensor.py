from typing import Dict, Any
from itertools import product
import torch

from ...graph import DataNode, DataNodeBuilder, Concept, Property
from .sensors import TorchSensor, FunctionalSensor, Sensor


class QuerySensor(FunctionalSensor):
    @property
    def builder(self):
        builder = self.context_helper
        if not isinstance(builder, DataNodeBuilder):
            raise TypeError('{} should work with DataNodeBuilder.'.format(type(self)))
        return builder

    @property
    def concept(self):
        prop = self.sup
        if prop is None:
            raise ValueError('{} must be assigned to property'.format(type(self)))
        concept = prop.sup
        return concept

    def define_inputs(self):
        super().define_inputs()
        if self.inputs is None:
            self.inputs = []

        datanodes = self.builder.findDataNodesInBuilder(select=self.concept)
        self.inputs.insert(0, datanodes)


class DataNodeSensor(QuerySensor):
    def forward_wrap(self):
        datanodes = self.inputs[0]

        return [self.forward(datanode, *self.inputs[1:]) for datanode in datanodes]


class CandidateSensor(QuerySensor):
    def __init__(self, *pres, edges=None, forward=None, label=False, device='auto'):
        super().__init__(*pres, edges=edges, forward=forward, label=label, device=device)
                   
        # Add identification of candidate
        self.name += "_Candidate_" 
        
    @property
    def args(self):
        return [rel.dst for rel in self.concept.has_a()]

    def update_pre_context(
        self,
        data_item: Dict[str, Any]
    ) -> Any:
        super().update_pre_context(data_item)
        for concept in self.args:
            if "index" in concept:
                concept['index'](data_item)  # call index property to make sure it is constructed
    
    def define_inputs(self):
        super().define_inputs()
        args = []
        for concept in self.args:
            datanodes = self.builder.findDataNodesInBuilder(select=self.concept)
            args.append(datanodes)
        self.inputs = self.inputs[:1] + args + self.inputs[1:]

    def forward_wrap(self):
        # current existing datanodes (if any)
        datanodes = self.inputs[0]
        # args
        args = self.inputs[1:len(self.args)+1]
        # functional inputs
        inputs = self.inputs[len(self.args)+1:]

        arg_lists = []
        dims = []
        for arg_list in args:
            arg_lists.append(enumerate(arg_list))
            dims.append(len(arg_list))
        output = torch.zeros(dims, dtype=torch.uint8).to(device=self.device)
        for arg_enum in product(*arg_lists):
            index, arg_list = zip(*arg_enum)
            output[(*index,)] = self.forward(datanodes, *arg_list, *inputs)
        return output


class CandidateRelationSensor(CandidateSensor):
    @property
    def args(self):
        concept = self.concept
        return [(rel.dst if concept is rel.src else rel.src) for rel in self.relations]

    def __init__(self, *pres, relations, edges=None, forward=None, label=False, device='auto'):
        super().__init__(*pres, edges=edges, forward=forward, label=label, device=device)
        self.relations = relations


class InstantiateSensor(TorchSensor):
    def __call__(
        self,
        data_item: Dict[str, Any]
    ) -> Dict[str, Any]:
        try:
            self.update_pre_context(data_item)
        except:
            print('Error during updating pre with sensor {}'.format(self.fullname))
            raise
        try:
            return data_item[self.fullname]
        except KeyError:
            return data_item[self.sup.sup['index'].fullname]


class CandidateReaderSensor(CandidateSensor):
    def __init__(self, *pres, edges=None, forward=None, label=False, keyword=None, device='auto'):
        super().__init__(*pres, edges=edges, forward=forward, label=label, device=device)
        self.data = None
        self.keyword = keyword
        if keyword is None:
            raise ValueError('{} "keyword" must be assign.'.format(type(self)))

    def fill_data(self, data):
        self.data = data[self.keyword]

    def forward_wrap(self):
        # current existing datanodes (if any)
        datanodes = self.inputs[0]
        # args
        args = self.inputs[1:len(self.args)+1]
        # functional inputs
        inputs = self.inputs[len(self.args)+1:]

        arg_lists = []
        dims = []
        for arg_list in args:
            arg_lists.append(enumerate(arg_list))
            dims.append(len(arg_list))

        if self.data is None and self.keyword in self.context_helper:
            self.data = self.context_helper[self.keyword]
        output = torch.zeros(tuple(dims), dtype=torch.uint8).to(device=self.device)
        for arg_enum in product(*arg_lists):
            index, arg_list = zip(*arg_enum)
            output[(*index,)] = self.forward(self.data, datanodes, *arg_list, *inputs)
        return output


class CandidateEqualSensor(CandidateSensor):
    def __init__(self, *pres, edges=None, forward=None, label=False, device='auto', relations=None):
        super().__init__(*pres, edges=edges, forward=forward, label=label, device=device)

        if relations:
            self.relations = relations
            # Add identification of equality and the  name of the equal concept type
            self.name += "_Equality_" +  self.relations[0].dst.name
        else:
            self.relations = []

    @property
    def args(self):
        if len(self.relations):
            return [self.concept, self.relations[0].dst]
        else:
            return [self.concept, self.concept.equal()[0].dst]
<<<<<<< HEAD
=======
        
    def update_pre_context(
            self,
            data_item: Dict[str, Any]
    ) -> Any:
        super().update_pre_context(data_item)
        for concept in self.args:
            if "index" in concept:
                concept['index'](data_item)  # call index property to make sure it is constructed

    def define_inputs(self):
        super().define_inputs()
        args = []
        for concept in self.args:
            datanodes = self.builder.findDataNodesInBuilder(select=concept)
            args.append(datanodes)
        self.inputs = self.inputs[:1] + args + self.inputs[1:]
>>>>>>> f8e33b6e

    def forward_wrap(self):
        # current existing datNnodes (if any) for first element of equality
        conceptDns = self.inputs[1]
        equalDns = self.inputs[2]        

        dims = (len(conceptDns), len(equalDns))
        output = torch.zeros(dims, dtype=torch.uint8).to(device=self.device)

        for dns_product in product(conceptDns,equalDns):
            index = (dns_product[0].getInstanceID(), dns_product[1].getInstanceID() )
            output[(*index,)] = self.forward("", dns_product[0], dns_product[1])

        return output<|MERGE_RESOLUTION|>--- conflicted
+++ resolved
@@ -62,7 +62,7 @@
         super().define_inputs()
         args = []
         for concept in self.args:
-            datanodes = self.builder.findDataNodesInBuilder(select=self.concept)
+            datanodes = self.builder.findDataNodesInBuilder(select=concept)
             args.append(datanodes)
         self.inputs = self.inputs[:1] + args + self.inputs[1:]
 
@@ -164,26 +164,6 @@
             return [self.concept, self.relations[0].dst]
         else:
             return [self.concept, self.concept.equal()[0].dst]
-<<<<<<< HEAD
-=======
-        
-    def update_pre_context(
-            self,
-            data_item: Dict[str, Any]
-    ) -> Any:
-        super().update_pre_context(data_item)
-        for concept in self.args:
-            if "index" in concept:
-                concept['index'](data_item)  # call index property to make sure it is constructed
-
-    def define_inputs(self):
-        super().define_inputs()
-        args = []
-        for concept in self.args:
-            datanodes = self.builder.findDataNodesInBuilder(select=concept)
-            args.append(datanodes)
-        self.inputs = self.inputs[:1] + args + self.inputs[1:]
->>>>>>> f8e33b6e
 
     def forward_wrap(self):
         # current existing datNnodes (if any) for first element of equality
