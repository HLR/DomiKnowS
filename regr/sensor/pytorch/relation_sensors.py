from regr.sensor.pytorch.sensors import TorchSensor, FunctionalSensor, TriggerPrefilledSensor, JointSensor
from regr.sensor.sensor import Sensor
from regr.graph.graph import Property
from regr.sensor.pytorch.query_sensor import QuerySensor
from typing import Any, Dict
import torch
from itertools import product


class EdgeSensor(FunctionalSensor):
    modes = ("forward", "backward")

    def __init__(self, *pres, relation, mode="forward", edges=None, forward=None, label=False, device='auto'):
        super().__init__(*pres, edges=edges, forward=forward, label=label, device=device)
        self.relation = relation
        self.mode = mode

    @property
    def relation(self):
        return self._relation

    @relation.setter
    def relation(self, relation):
        self._relation = relation
        # try to update
        try:
            self.mode = self.mode
        except:
            pass

    @property
    def mode(self):
        return self._mode

    @mode.setter
    def mode(self, mode):
        if mode not in self.modes:
            raise ValueError('The mode passed to the edge sensor must be one of %s' % self.modes)
        self._mode = mode
        if self.mode == "forward":
            self.src = self.relation.src
            self.dst = self.relation.dst
        elif self.mode == "backward":
            self.src = self.relation.dst
            self.dst = self.relation.src

<<<<<<< HEAD
    def attached(self, sup):
        super().attached(sup)
        if self.dst != self.concept:
            raise ValueError('the assignment of Edge sensor is not correct!')
        if isinstance(self.prop, tuple):
            for to_ in self.prop:
                self.dst[to_] = TriggerPrefilledSensor(callback_sensor=self)
        else:
            self.dst[self.prop] = TriggerPrefilledSensor(callback_sensor=self)

    def update_context(
            self,
            data_item: Dict[str, Any],
            force=False
    ) -> Dict[str, Any]:

        if not force and self in data_item:
            val = data_item[self]
        else:
            self.update_pre_context(data_item)
            self.define_inputs()
            val = self.forward()

        if val is not None:
            data_item[self] = val
            if not self.label:
                if isinstance(self.prop, tuple):
                    index = 0
                    for to_ in self.prop:
                        data_item[to_] = val[index]
                        index += 1
                else:
                    data_item[self.prop] = val
        else:
            data_item[self] = None
            if not self.label:
                if isinstance(self.prop, tuple):
                    for to_ in self.prop:
                        data_item[to_] = None
                else:
                    data_item[self.prop] = None

        return data_item

=======
>>>>>>> c2d28850
    def update_pre_context(
        self,
        data_item: Dict[str, Any],
        concept=None
    ) -> Any:
<<<<<<< HEAD
        for edge in self.edges:
            for sensor in edge.find(non_label_sensor):
                sensor(data_item)
        for pre in self.pres:
            if isinstance(pre, str):
                for sensor in self.src[pre].find(non_label_sensor):
                    sensor(data_item)
            elif isinstance(pre, (Property, Sensor)):
                for sensor in pre.find(non_label_sensor):
                    sensor(data_item)
        # besides, make sure src exist
        self.src['index'](data_item=data_item)

    def fetch_value(self, pre, selector=None):
        if isinstance(pre, str):
            if selector:
                try:
                    return self.context_helper[next(self.src[pre].find(selector))]
                except:
                    print("The key you are trying to access to with a selector doesn't exist")
                    raise
            else:
                return self.context_helper[self.src[pre]]
        elif isinstance(pre, (Property, Sensor)):
            return self.context_helper[pre]
        return pre
=======
        concept = concept or self.src
        super().update_pre_context(data_item, concept)

    def fetch_value(self, pre, selector=None, concept=None):
        concept = concept or self.src
        return super().fetch_value(pre, selector, concept)
>>>>>>> c2d28850


class CandidateSensor(QuerySensor):
    def __init__(self, *pres, edges=None, forward=None, label=False, device='auto'):
        super().__init__(*pres, edges=edges, forward=forward, label=label, device=device)

        # Add identification of candidate
        self.name += "_Candidate_"

    @property
    def args(self):
        return [rel.dst for rel in self.concept.has_a()]

    def update_pre_context(
            self,
            data_item: Dict[str, Any]
    ) -> Any:
        super().update_pre_context(data_item)
        for concept in self.args:
            if "index" in concept:
                concept['index'](data_item)  # call index property to make sure it is constructed

    def define_inputs(self):
        super().define_inputs()
        args = []
        for concept in self.args:
            datanodes = self.builder.findDataNodesInBuilder(select=concept)
            args.append(datanodes)
        self.inputs = self.inputs[:1] + args + self.inputs[1:]

    def forward_wrap(self):
        # current existing datanodes (if any)
        datanodes = self.inputs[0]
        # args
        args = self.inputs[1:len(self.args) + 1]
        # functional inputs
        inputs = self.inputs[len(self.args) + 1:]

        arg_lists = []
        dims = []
        for arg_list in args:
            arg_lists.append(enumerate(arg_list))
            dims.append(len(arg_list))
        output = torch.zeros(dims, dtype=torch.uint8).to(device=self.device)
        for arg_enum in product(*arg_lists):
            index, arg_list = zip(*arg_enum)
            output[(*index,)] = self.forward(datanodes, *arg_list, *inputs)
        return output


class CandidateRelationSensor(CandidateSensor):
    @property
    def args(self):
        concept = self.concept
        return [(rel.dst if concept is rel.src else rel.src) for rel in self.relations]

    def __init__(self, *pres, relations, edges=None, forward=None, label=False, device='auto'):
        super().__init__(*pres, edges=edges, forward=forward, label=label, device=device)
        self.relations = relations


class CandidateReaderSensor(CandidateSensor):
    def __init__(self, *pres, edges=None, forward=None, label=False, keyword=None, device='auto'):
        super().__init__(*pres, edges=edges, forward=forward, label=label, device=device)
        self.data = None
        self.keyword = keyword
        if keyword is None:
            raise ValueError('{} "keyword" must be assign.'.format(type(self)))

    def fill_data(self, data):
        self.data = data[self.keyword]

    def forward_wrap(self):
        # current existing datanodes (if any)
        datanodes = self.inputs[0]
        # args
        args = self.inputs[1:len(self.args)+1]
        # functional inputs
        inputs = self.inputs[len(self.args)+1:]

        arg_lists = []
        dims = []
        for arg_list in args:
            arg_lists.append(enumerate(arg_list))
            dims.append(len(arg_list))

        if self.data is None and self.keyword in self.context_helper:
            self.data = self.context_helper[self.keyword]
        output = torch.zeros(tuple(dims), dtype=torch.uint8).to(device=self.device)
        for arg_enum in product(*arg_lists):
            index, arg_list = zip(*arg_enum)
            output[(*index,)] = self.forward(self.data, datanodes, *arg_list, *inputs)
        return output


class CandidateEqualSensor(CandidateSensor):
    def __init__(self, *pres, edges=None, forward=None, label=False, device='auto', relations=None):
        super().__init__(*pres, edges=edges, forward=forward, label=label, device=device)

        if relations:
            self.relations = relations
            # Add identification of equality and the  name of the equal concept type
            self.name += "_Equality_" +  self.relations[0].dst.name
        else:
            self.relations = []

    @property
    def args(self):
        if len(self.relations):
            return [self.concept, self.relations[0].dst]
        else:
            return [self.concept, self.concept.equal()[0].dst]

    def forward_wrap(self):
        # current existing datNnodes (if any) for first element of equality
        conceptDns = self.inputs[1]
        equalDns = self.inputs[2]

        dims = (len(conceptDns), len(equalDns))
        output = torch.zeros(dims, dtype=torch.uint8).to(device=self.device)

        for dns_product in product(conceptDns,equalDns):
            index = (dns_product[0].getInstanceID(), dns_product[1].getInstanceID() )
            output[(*index,)] = self.forward("", dns_product[0], dns_product[1])

        return output<|MERGE_RESOLUTION|>--- conflicted
+++ resolved
@@ -44,93 +44,17 @@
             self.src = self.relation.dst
             self.dst = self.relation.src
 
-<<<<<<< HEAD
-    def attached(self, sup):
-        super().attached(sup)
-        if self.dst != self.concept:
-            raise ValueError('the assignment of Edge sensor is not correct!')
-        if isinstance(self.prop, tuple):
-            for to_ in self.prop:
-                self.dst[to_] = TriggerPrefilledSensor(callback_sensor=self)
-        else:
-            self.dst[self.prop] = TriggerPrefilledSensor(callback_sensor=self)
-
-    def update_context(
-            self,
-            data_item: Dict[str, Any],
-            force=False
-    ) -> Dict[str, Any]:
-
-        if not force and self in data_item:
-            val = data_item[self]
-        else:
-            self.update_pre_context(data_item)
-            self.define_inputs()
-            val = self.forward()
-
-        if val is not None:
-            data_item[self] = val
-            if not self.label:
-                if isinstance(self.prop, tuple):
-                    index = 0
-                    for to_ in self.prop:
-                        data_item[to_] = val[index]
-                        index += 1
-                else:
-                    data_item[self.prop] = val
-        else:
-            data_item[self] = None
-            if not self.label:
-                if isinstance(self.prop, tuple):
-                    for to_ in self.prop:
-                        data_item[to_] = None
-                else:
-                    data_item[self.prop] = None
-
-        return data_item
-
-=======
->>>>>>> c2d28850
     def update_pre_context(
         self,
         data_item: Dict[str, Any],
         concept=None
     ) -> Any:
-<<<<<<< HEAD
-        for edge in self.edges:
-            for sensor in edge.find(non_label_sensor):
-                sensor(data_item)
-        for pre in self.pres:
-            if isinstance(pre, str):
-                for sensor in self.src[pre].find(non_label_sensor):
-                    sensor(data_item)
-            elif isinstance(pre, (Property, Sensor)):
-                for sensor in pre.find(non_label_sensor):
-                    sensor(data_item)
-        # besides, make sure src exist
-        self.src['index'](data_item=data_item)
-
-    def fetch_value(self, pre, selector=None):
-        if isinstance(pre, str):
-            if selector:
-                try:
-                    return self.context_helper[next(self.src[pre].find(selector))]
-                except:
-                    print("The key you are trying to access to with a selector doesn't exist")
-                    raise
-            else:
-                return self.context_helper[self.src[pre]]
-        elif isinstance(pre, (Property, Sensor)):
-            return self.context_helper[pre]
-        return pre
-=======
         concept = concept or self.src
         super().update_pre_context(data_item, concept)
 
     def fetch_value(self, pre, selector=None, concept=None):
         concept = concept or self.src
         return super().fetch_value(pre, selector, concept)
->>>>>>> c2d28850
 
 
 class CandidateSensor(QuerySensor):
