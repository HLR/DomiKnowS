--- conflicted
+++ resolved
@@ -26,12 +26,7 @@
         data_item: Dict[str, Any]
     ) -> Dict[str, Any]:
         try:
-<<<<<<< HEAD
-            if self.fullname not in context:
-                self.update_pre_context(context)
-=======
             self.update_pre_context(data_item)
->>>>>>> 60302635
         except:
             print('Error during updating pre data item with sensor {}'.format(self.fullname))
             raise
@@ -227,12 +222,7 @@
             self.dst[self.keyword] = ConstantSensor()
             self.created = 1
         try:
-<<<<<<< HEAD
-            if self.fullname not in context:
-                self.update_pre_context(context)
-=======
             self.update_pre_context(data_item)
->>>>>>> 60302635
         except:
             print('Error during updating pre data_item with sensor {}'.format(self.fullname))
             raise
