from typing import Dict, Any
import torch

from .. import Sensor


class TorchSensor(Sensor):
    def __init__(self, *pres, output=None, edges=None, label=False):
        super().__init__()
        if not edges:
            edges = []
        self.pres = pres
        self.output = output
        self.context_helper = None
        self.inputs = []
        self.edges = edges
        self.label = label
        is_cuda = torch.cuda.is_available()
        if is_cuda:
            self.device = torch.device("cuda")
        else:
            self.device = torch.device("cpu")

    def __call__(
        self,
        data_item: Dict[str, Any]
    ) -> Dict[str, Any]:
        try:
<<<<<<< HEAD
            self.update_pre_context(data_item)
=======
            if self.fullname not in context:
                self.update_pre_context(context)
>>>>>>> 6133e249
        except:
            print('Error during updating pre data item with sensor {}'.format(self.fullname))
            raise
        self.context_helper = data_item
        try:
            data_item = self.update_context(data_item)
        except:
            print('Error during updating data item with sensor {}'.format(self.fullname))
            raise

        if self.output:
            return data_item[self.sup.sup[self.output].fullname]

        try:
            return data_item[self.fullname]
        except KeyError:
            return data_item[self.sup.sup['raw'].fullname]

    def update_context(
        self,
        data_item: Dict[str, Any],
        force=False
    ) -> Dict[str, Any]:
        if not force and self.fullname in data_item:
            # data_item cached results by sensor name. override if forced recalc is needed
            val = data_item[self.fullname]
        else:
            self.define_inputs()
            val = self.forward()
            
        if val is not None:
            data_item[self.fullname] = val
            if not self.label:
                data_item[self.sup.fullname] = val  # override state under property name
        else:
            data_item[self.fullname] = None
            if not self.label:
                data_item[self.sup.fullname] = None
            
        if self.output:
            data_item[self.fullname] = self.fetch_value(self.output)
            data_item[self.sup.fullname] = self.fetch_value(self.output)
            
        return data_item

    def update_pre_context(
        self,
        data_item: Dict[str, Any]
    ) -> Any:
        for edge in self.edges:
            for _, sensor in edge.find(Sensor):
                sensor(data_item=data_item)
        for pre in self.pres:
            if self.sup is None:
                raise ValueError('{} must be used with with property assignment.'.format(type(self)))
            for _, sensor in self.sup.sup[pre].find(Sensor):
                sensor(data_item=data_item)

    def fetch_value(self, pre, selector=None):
        if selector:
            try:
                return self.context_helper[list(self.sup.sup[pre].find(selector))[0][1].fullname]
            except:
                print("The key you are trying to access to with a selector doesn't exist")
                raise
        else:
            return self.context_helper[self.sup.sup[pre].fullname]

    def define_inputs(self):
        self.inputs = []
        for pre in self.pres:
            self.inputs.append(self.fetch_value(pre))

    def forward(self,) -> Any:
        raise NotImplementedError


class ConstantSensor(TorchSensor):
    def __init__(self, *pres, output=None, edge=None):
        super().__init__(*pres, output=output, edges=edge)

    def forward(self,) -> Any:
        return self.context_helper[self.sup.fullname]


class ReaderSensor(TorchSensor):
    def __init__(self, *pres, keyword, label=False):
        super().__init__(*pres, label=label)
        self.data = None
        self.keyword = keyword

    def fill_data(self, data):
        self.data = data[self.keyword]

    def forward(
        self,
    ) -> Any:
        if self.data is not None:
            try:
                if self.label:
                    return torch.tensor(self.data, device=self.device)
                else:
                    return self.data
            except:
                print("the key you requested from the reader doesn't exist")
                raise
        else:
            print("there is no data to operate on")
            raise Exception('not valid')


class NominalSensor(TorchSensor):
    def __init__(self, *pres, vocab=None, edges=None):
        super().__init__(*pres, edges=edges)
        self.vocab = vocab

    def complete_vocab(self):
        if not self.vocab:
            self.vocab = []
        value = self.forward()
        if value not in self.vocab:
            self.vocab.append(value)

    def one_hot_encoder(self, value):
        if not isinstance(value, list):
            output = torch.zeros([1, len(self.vocab)], device=self.device)
            output[0][self.vocab.index(value)] = 1
        else:
            if len(value):
                output = torch.zeros([len(value), 1, len(self.vocab)], device=self.device)
                for _it in range(len(value)):
                    output[_it][0][self.vocab.index(value[_it])] = 1
            else:
                output = torch.zeros([1, 1, len(self.vocab)], device=self.device)
        return output

    def update_context(
        self,
        data_item: Dict[str, Any],
        force=False
    ) -> Dict[str, Any]:
        if not force and self.fullname in data_item:
            # data_item cached results by sensor name. override if forced recalc is needed
            val = data_item[self.fullname]
        else:
            self.define_inputs()
            val = self.forward()
            val = self.one_hot_encoder(val)
        if val is not None:
            data_item[self.fullname] = val
            data_item[self.sup.fullname] = val  # override state under property name
        else:
            data_item[self.fullname] = None
            data_item[self.sup.fullname] = None
        if self.output:
            data_item[self.fullname] = self.fetch_value(self.output)
            data_item[self.sup.fullname] = self.fetch_value(self.output)
        return data_item


class TorchEdgeSensor(TorchSensor):
    def __init__(self, *pres, mode="forward", keyword="default", edges=None):
        super().__init__(*pres, edges=edges)
        self.mode = mode
        self.created = 0
        self.keyword = keyword
        self.edge = None
        self.src = None
        self.dst = None
        self.edges = edges
        if mode != "forward" and mode != "backward" and mode != "selection":
            print("the mode passed to the edge sensor is not right")
            raise Exception('not valid')

    def get_initialized(self):
        self.edge = self.sup.sup
        if self.mode == "forward":
            self.src = self.edge.src
            self.dst = self.edge.dst
        elif self.mode == "backward" or self.mode == "selection":
            self.src = self.edge.dst
            self.dst = self.edge.src
        else:
            print("the mode passed to the edge sensor is not right")
            raise Exception('not valid')

    def __call__(
        self,
        data_item: Dict[str, Any]
    ) -> Dict[str, Any]:
        self.get_initialized()
        if not self.created:
            self.dst[self.keyword] = ConstantSensor()
            self.created = 1
        try:
<<<<<<< HEAD
            self.update_pre_context(data_item)
=======
            if self.fullname not in context:
                self.update_pre_context(context)
>>>>>>> 6133e249
        except:
            print('Error during updating pre data_item with sensor {}'.format(self.fullname))
            raise
        self.context_helper = data_item
        try:
            data_item = self.update_context(data_item)
        except:
            print('Error during updating data_item with sensor {}'.format(self.fullname))
            raise
        return data_item[self.dst[self.keyword].fullname]

    def update_context(
        self,
        data_item: Dict[str, Any],
        force=False
    ) -> Dict[str, Any]:

        if not force and self.fullname in data_item:
            # data_item cached results by sensor name. override if forced recalc is needed
            val = data_item[self.fullname]
        else:
            self.define_inputs()
            val = self.forward()
        if val is not None:
            data_item[self.fullname] = val
            data_item[self.dst[self.keyword].fullname] = val # override state under property name
        else:
            print("val is none")
        return data_item

    def update_pre_context(
        self,
        data_item: Dict[str, Any]
    ) -> Any:
        if self.edges:
            for edge in self.edges:
                for _, sensor in edge.find(Sensor):
                    sensor(data_item)
        for pre in self.pres:
            if pre not in self.src:
                continue
            for _, sensor in self.src[pre].find(Sensor):
                sensor(data_item)
        if self.output:
            return data_item[self.output.fullname]

    def fetch_value(self, pre, selector=None):
        if selector:
            try:
                return self.context_helper[list(self.src[pre].find(selector))[0][1].fullname]
            except:
                print("The key you are trying to access to with a selector doesn't exist")
                raise
        else:
            return self.context_helper[self.src[pre].fullname]


class TorchEdgeReaderSensor(TorchEdgeSensor):
    def __init__(self, *pres, keyword, mode="forward"):
        super().__init__(*pres, mode=mode)
        self.data = None
        self.keyword = keyword

    def fill_data(self, data):
        self.data = data

    def forward(
            self,
    ) -> Any:
        if self.data:
            try:
                return self.data[self.keyword]
            except:
                print("the key you requested from the reader doesn't exist")
                raise
        else:
            print("there is no data to operate on")
            raise Exception('not valid')


class AggregationSensor(TorchSensor):
    def __init__(self, *pres, edges, map_key, deafault_dim = 480):
        super().__init__(*pres, edges=edges)
        self.edge_node = self.edges[0].sup
        self.map_key = map_key
        self.map_value = None
        self.data = None
        self.default_dim = deafault_dim
        if self.edges[0].name == "backward":
            self.src = self.edges[0].sup.dst
            self.dst = self.edges[0].sup.src
        else:
            print("the mode should always be passed as backward to the edge used in aggregator sensor")
            raise Exception('not valid')

    def get_map_value(self, ):
        self.map_value = self.context_helper[self.src[self.map_key].fullname]

    def update_context(
        self,
        data_item: Dict[str, Any],
        force=False
    ) -> Dict[str, Any]:

        if not force and self.fullname in data_item:
            # data_item cached results by sensor name. override if forced recalc is needed
            val = data_item[self.fullname]
        else:
            self.define_inputs()
            self.get_map_value()
            self.get_data()
            val = self.forward()
        if val is not None:
            data_item[self.fullname] = val
            data_item[self.sup.fullname] = val # override state under property name
        return data_item

    def get_data(self):
        result = []
        for item in self.inputs[0]:
            result.append(self.map_value[item[0]:item[1]+1])
        self.data = result


class MaxAggregationSensor(AggregationSensor):
    def forward(self,) -> Any:
        results = []
        for item in self.data:
            results.append(torch.max(item, dim=0)[0])
        return torch.stack(results)


class MinAggregationSensor(AggregationSensor):
    def forward(self,) -> Any:
        results = []
        for item in self.data:
            results.append(torch.min(item, dim=0)[0])
        return torch.stack(results)


class MeanAggregationSensor(AggregationSensor):
    def forward(self,) -> Any:
        results = []
        if len(self.data):
            for item in self.data:
                results.append(torch.mean(item, dim=0))
            return torch.stack(results)
        else:
            return torch.zeros(1, 1, self.default_dim, device=self.device)


class ConcatAggregationSensor(AggregationSensor):
    def forward(self,) -> Any:
        results = []
        for item in self.data:
            results.append(torch.cat([x for x in item], dim=-1))
        return torch.stack(results)


class LastAggregationSensor(AggregationSensor):
    def forward(self,) -> Any:
        results = []
        if len(self.data):
            for item in self.data:
                results.append(item[-1])
            return torch.stack(results)
        else:
            return torch.zeros(1, 1, self.default_dim, device=self.device)


class FirstAggregationSensor(AggregationSensor):
    def forward(self,) -> Any:
        results = []
        if len(self.data):
            for item in self.data:
                results.append(item[0])
            return torch.stack(results)
        else:
            return torch.zeros(1, 1, self.default_dim, device=self.device)


class SelectionEdgeSensor(TorchEdgeSensor):
    def __init__(self, *pres, mode="selection"):
        super().__init__(*pres, mode=mode)
        self.selection_helper = None

    def __call__(
        self,
        data_item: Dict[str, Any]
    ) -> Dict[str, Any]:
        self.get_initialized()
        try:
            self.update_pre_context(data_item)
        except:
            print('Error during updating pre data item with sensor {}'.format(self.fullname))
            raise
        self.context_helper = data_item
        try:
            data_item = self.update_context(data_item)
        except:
            print('Error during updating data item with sensor {}'.format(self.fullname))
            raise
        return data_item[self.src[self.dst].fullname]

    def get_selection_helper(self):
        self.selection_helper = self.context_helper[self.src[self.dst].fullname]

    def update_pre_context(
        self,
        data_item: Dict[str, Any]
    ) -> Any:
        for _, sensor in self.src[self.dst].find(Sensor):
            sensor(data_item)

    def update_context(
        self,
        data_item: Dict[str, Any],
        force=False
    ) -> Dict[str, Any]:

        if not force and self.fullname in data_item:
            # data_item cached results by sensor name. override if forced recalc is needed
            val = data_item[self.fullname]
        else:
            self.define_inputs()
            self.get_selection_helper()
            val = self.forward()
        if val is not None:
            data_item[self.fullname] = val
            data_item[self.sup.fullname] = val  # override state under property name
        return data_item


class ProbabilitySelectionEdgeSensor(SelectionEdgeSensor):
    def forward(self,) -> Any:
        return self.selection_helper


class ThresholdSelectionEdgeSensor(SelectionEdgeSensor):
    def __init__(self, *pres, threshold=0.5):
        # FIXME: @hfaghihi, do you mean to call super class of `SelectionEdgeSensor`, so here we skip the constructor of `SelectionEdgeSensor`?
        super(SelectionEdgeSensor).__init__(*pres)
        self.threshold = threshold

    def forward(self,) -> Any:
        return torch.tensor([x for x in self.selection_helper if x >= self.threshold], device=self.device)


class ConcatSensor(TorchSensor):
    def forward(self,) -> Any:
        return torch.cat(self.inputs, dim=-1)


class ListConcator(TorchSensor):
    def forward(self,) -> Any:
        for it in range(len(self.inputs)):
            if isinstance(self.inputs[it], list):
                self.inputs[it] = torch.stack(self.inputs[it])
        return torch.cat(self.inputs, dim=-1)<|MERGE_RESOLUTION|>--- conflicted
+++ resolved
@@ -26,12 +26,8 @@
         data_item: Dict[str, Any]
     ) -> Dict[str, Any]:
         try:
-<<<<<<< HEAD
-            self.update_pre_context(data_item)
-=======
-            if self.fullname not in context:
-                self.update_pre_context(context)
->>>>>>> 6133e249
+            if self.fullname not in data_item:
+                self.update_pre_context(data_item)
         except:
             print('Error during updating pre data item with sensor {}'.format(self.fullname))
             raise
@@ -227,12 +223,8 @@
             self.dst[self.keyword] = ConstantSensor()
             self.created = 1
         try:
-<<<<<<< HEAD
-            self.update_pre_context(data_item)
-=======
-            if self.fullname not in context:
-                self.update_pre_context(context)
->>>>>>> 6133e249
+            if self.fullname not in data_item:
+                self.update_pre_context(data_item)
         except:
             print('Error during updating pre data_item with sensor {}'.format(self.fullname))
             raise
