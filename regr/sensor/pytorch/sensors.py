--- conflicted
+++ resolved
@@ -41,15 +41,9 @@
             return data_item[self.sup.sup[self.output].fullname]
 
         try:
-<<<<<<< HEAD
             return data_item[self.fullname]
-        except:
+        except KeyError:
             return data_item[self.sup.sup['raw'].fullname]
-=======
-            return context[self.fullname]
-        except KeyError:
-            return context[self.sup.sup['raw'].fullname]
->>>>>>> 38105bb1
 
     def update_context(
         self,
@@ -228,11 +222,7 @@
             self.dst[self.keyword] = ConstantSensor()
             self.created = 1
         try:
-<<<<<<< HEAD
-           self.update_pre_context(data_item)
-=======
-            self.update_pre_context(context)
->>>>>>> 38105bb1
+            self.update_pre_context(data_item)
         except:
             print('Error during updating pre data_item with sensor {}'.format(self.fullname))
             raise
@@ -425,11 +415,7 @@
     ) -> Dict[str, Any]:
         self.get_initialized()
         try:
-<<<<<<< HEAD
-           self.update_pre_context(data_item)
-=======
-            self.update_pre_context(context)
->>>>>>> 38105bb1
+            self.update_pre_context(data_item)
         except:
             print('Error during updating pre data item with sensor {}'.format(self.fullname))
             raise
@@ -449,11 +435,7 @@
         data_item: Dict[str, Any]
     ) -> Any:
         for _, sensor in self.src[self.dst].find(Sensor):
-<<<<<<< HEAD
-                sensor(data_item)
-=======
-            sensor(context=context)
->>>>>>> 38105bb1
+            sensor(data_item)
 
     def update_context(
         self,
