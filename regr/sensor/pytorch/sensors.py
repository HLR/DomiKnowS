from typing import Dict, Any
import torch

from .. import Sensor


class TorchSensor(Sensor):
    def __init__(self, *pres, output=None, edges=None, label=False):
        super().__init__()
        if not edges:
            edges = []
        self.pres = pres
        self.output = output
        self.context_helper = None
        self.inputs = []
        self.edges = edges
        self.label = label
        is_cuda = torch.cuda.is_available()
        if is_cuda:
            self.device = torch.device("cuda")
        else:
            self.device = torch.device("cpu")

    def __call__(
        self,
        context: Dict[str, Any]
    ) -> Dict[str, Any]:
        try:
            if self.fullname not in context:
                self.update_pre_context(context)
        except:
            print('Error during updating pre context with sensor {}'.format(self.fullname))
            raise
        self.context_helper = context
        try:
            context = self.update_context(context)
        except:
            print('Error during updating context with sensor {}'.format(self.fullname))
            raise

        if self.output:
            return context[self.sup.sup[self.output].fullname]

        try:
            return context[self.fullname]
        except KeyError:
            return context[self.sup.sup['raw'].fullname]

    def update_context(
        self,
        context: Dict[str, Any],
        force=False
    ) -> Dict[str, Any]:
        if not force and self.fullname in context:
            # context cached results by sensor name. override if forced recalc is needed
            val = context[self.fullname]
        else:
            self.define_inputs()
            val = self.forward()
            
        if val is not None:
            context[self.fullname] = val
            if not self.label:
                context[self.sup.fullname] = val  # override state under property name
        else:
            context[self.fullname] = None
            if not self.label:
                context[self.sup.fullname] = None
            
        if self.output:
            context[self.fullname] = self.fetch_value(self.output)
            context[self.sup.fullname] = self.fetch_value(self.output)
            
        return context

    def update_pre_context(
        self,
        context: Dict[str, Any]
    ) -> Any:
        for edge in self.edges:
            for _, sensor in edge.find(Sensor):
                sensor(context=context)
        for pre in self.pres:
            if self.sup is None:
                raise ValueError('{} must be used with with property assignment.'.format(type(self)))
            for _, sensor in self.sup.sup[pre].find(Sensor):
                sensor(context=context)

    def fetch_value(self, pre, selector=None):
        if selector:
            try:
                return self.context_helper[list(self.sup.sup[pre].find(selector))[0][1].fullname]
            except:
                print("The key you are trying to access to with a selector doesn't exist")
                raise
        else:
            return self.context_helper[self.sup.sup[pre].fullname]

    def define_inputs(self):
        self.inputs = []
        for pre in self.pres:
            self.inputs.append(self.fetch_value(pre))

    def forward(self,) -> Any:
        raise NotImplementedError


class ConstantSensor(TorchSensor):
    def __init__(self, *pres, output=None, edge=None):
        super().__init__(*pres, output=output, edges=edge)

    def forward(self,) -> Any:
        return self.context_helper[self.sup.fullname]


class ReaderSensor(TorchSensor):
    def __init__(self, *pres, keyword, label=False):
        super().__init__(*pres, label=label)
        self.data = None
        self.keyword = keyword

    def fill_data(self, data):
        self.data = data[self.keyword]

    def forward(
        self,
    ) -> Any:
        if self.data is not None:
            try:
                if self.label:
                    return torch.tensor(self.data, device=self.device)
                else:
                    return self.data
            except:
                print("the key you requested from the reader doesn't exist")
                raise
        else:
            print("there is no data to operate on")
            raise Exception('not valid')


class NominalSensor(TorchSensor):
    def __init__(self, *pres, vocab=None, edges=None):
        super().__init__(*pres, edges=edges)
        self.vocab = vocab

    def complete_vocab(self):
        if not self.vocab:
            self.vocab = []
        value = self.forward()
        if value not in self.vocab:
            self.vocab.append(value)

    def one_hot_encoder(self, value):
        if not isinstance(value, list):
            output = torch.zeros([1, len(self.vocab)], device=self.device)
            output[0][self.vocab.index(value)] = 1
        else:
            if len(value):
                output = torch.zeros([len(value), 1, len(self.vocab)], device=self.device)
                for _it in range(len(value)):
                    output[_it][0][self.vocab.index(value[_it])] = 1
            else:
                output = torch.zeros([1, 1, len(self.vocab)], device=self.device)
        return output

    def update_context(
        self,
        context: Dict[str, Any],
        force=False
    ) -> Dict[str, Any]:
        if not force and self.fullname in context:
            # context cached results by sensor name. override if forced recalc is needed
            val = context[self.fullname]
        else:
            self.define_inputs()
            val = self.forward()
            val = self.one_hot_encoder(val)
        if val is not None:
            context[self.fullname] = val
            context[self.sup.fullname] = val  # override state under property name
        else:
            context[self.fullname] = None
            context[self.sup.fullname] = None
        if self.output:
            context[self.fullname] = self.fetch_value(self.output)
            context[self.sup.fullname] = self.fetch_value(self.output)
        return context


class TorchEdgeSensor(TorchSensor):
    def __init__(self, *pres, mode="forward", keyword="default", edges=None):
        super().__init__(*pres, edges=edges)
        self.mode = mode
        self.created = 0
        self.keyword = keyword
        self.edge = None
        self.src = None
        self.dst = None
        self.edges = edges
        if mode != "forward" and mode != "backward" and mode != "selection":
            print("the mode passed to the edge sensor is not right")
            raise Exception('not valid')

    def get_initialized(self):
        self.edge = self.sup.sup
        if self.mode == "forward":
            self.src = self.edge.src
            self.dst = self.edge.dst
        elif self.mode == "backward" or self.mode == "selection":
            self.src = self.edge.dst
            self.dst = self.edge.src
        else:
            print("the mode passed to the edge sensor is not right")
            raise Exception('not valid')

    def __call__(
        self,
        context: Dict[str, Any]
    ) -> Dict[str, Any]:
        self.get_initialized()
        if not self.created:
            self.dst[self.keyword] = ConstantSensor()
            self.created = 1
        try:
<<<<<<< HEAD
            if self.fullname not in context:
                self.update_pre_context(context)
=======
            self.update_pre_context(context)
>>>>>>> 38105bb1
        except:
            print('Error during updating pre context with sensor {}'.format(self.fullname))
            raise
        self.context_helper = context
        try:
            context = self.update_context(context)
        except:
            print('Error during updating context with sensor {}'.format(self.fullname))
            raise
        return context[self.dst[self.keyword].fullname]

    def update_context(
        self,
        context: Dict[str, Any],
        force=False
    ) -> Dict[str, Any]:

        if not force and self.fullname in context:
            # context cached results by sensor name. override if forced recalc is needed
            val = context[self.fullname]
        else:
            self.define_inputs()
            val = self.forward()
        if val is not None:
            context[self.fullname] = val
            context[self.dst[self.keyword].fullname] = val # override state under property name
        else:
            print("val is none")
        return context

    def update_pre_context(
        self,
        context: Dict[str, Any]
    ) -> Any:
        if self.edges:
            for edge in self.edges:
                for _, sensor in edge.find(Sensor):
                    sensor(context=context)
        for pre in self.pres:
            if pre not in self.src:
                continue
            for _, sensor in self.src[pre].find(Sensor):
                sensor(context=context)
        if self.output:
            return context[self.output.fullname]

    def fetch_value(self, pre, selector=None):
        if selector:
            try:
                return self.context_helper[list(self.src[pre].find(selector))[0][1].fullname]
            except:
                print("The key you are trying to access to with a selector doesn't exist")
                raise
        else:
            return self.context_helper[self.src[pre].fullname]


class TorchEdgeReaderSensor(TorchEdgeSensor):
    def __init__(self, *pres, keyword, mode="forward"):
        super().__init__(*pres, mode=mode)
        self.data = None
        self.keyword = keyword

    def fill_data(self, data):
        self.data = data

    def forward(
            self,
    ) -> Any:
        if self.data:
            try:
                return self.data[self.keyword]
            except:
                print("the key you requested from the reader doesn't exist")
                raise
        else:
            print("there is no data to operate on")
            raise Exception('not valid')


class AggregationSensor(TorchSensor):
    def __init__(self, *pres, edges, map_key, deafault_dim = 480):
        super().__init__(*pres, edges=edges)
        self.edge_node = self.edges[0].sup
        self.map_key = map_key
        self.map_value = None
        self.data = None
        self.default_dim = deafault_dim
        if self.edges[0].name == "backward":
            self.src = self.edges[0].sup.dst
            self.dst = self.edges[0].sup.src
        else:
            print("the mode should always be passed as backward to the edge used in aggregator sensor")
            raise Exception('not valid')

    def get_map_value(self, ):
        self.map_value = self.context_helper[self.src[self.map_key].fullname]

    def update_context(
        self,
        context: Dict[str, Any],
        force=False
    ) -> Dict[str, Any]:

        if not force and self.fullname in context:
            # context cached results by sensor name. override if forced recalc is needed
            val = context[self.fullname]
        else:
            self.define_inputs()
            self.get_map_value()
            self.get_data()
            val = self.forward()
        if val is not None:
            context[self.fullname] = val
            context[self.sup.fullname] = val # override state under property name
        return context

    def get_data(self):
        result = []
        for item in self.inputs[0]:
            result.append(self.map_value[item[0]:item[1]+1])
        self.data = result


class MaxAggregationSensor(AggregationSensor):
    def forward(self,) -> Any:
        results = []
        for item in self.data:
            results.append(torch.max(item, dim=0)[0])
        return torch.stack(results)


class MinAggregationSensor(AggregationSensor):
    def forward(self,) -> Any:
        results = []
        for item in self.data:
            results.append(torch.min(item, dim=0)[0])
        return torch.stack(results)


class MeanAggregationSensor(AggregationSensor):
    def forward(self,) -> Any:
        results = []
        if len(self.data):
            for item in self.data:
                results.append(torch.mean(item, dim=0))
            return torch.stack(results)
        else:
            return torch.zeros(1, 1, self.default_dim, device=self.device)


class ConcatAggregationSensor(AggregationSensor):
    def forward(self,) -> Any:
        results = []
        for item in self.data:
            results.append(torch.cat([x for x in item], dim=-1))
        return torch.stack(results)


class LastAggregationSensor(AggregationSensor):
    def forward(self,) -> Any:
        results = []
        if len(self.data):
            for item in self.data:
                results.append(item[-1])
            return torch.stack(results)
        else:
            return torch.zeros(1, 1, self.default_dim, device=self.device)


class FirstAggregationSensor(AggregationSensor):
    def forward(self,) -> Any:
        results = []
        if len(self.data):
            for item in self.data:
                results.append(item[0])
            return torch.stack(results)
        else:
            return torch.zeros(1, 1, self.default_dim, device=self.device)


class SelectionEdgeSensor(TorchEdgeSensor):
    def __init__(self, *pres, mode="selection"):
        super().__init__(*pres, mode=mode)
        self.selection_helper = None

    def __call__(
        self,
        context: Dict[str, Any]
    ) -> Dict[str, Any]:
        self.get_initialized()
        try:
            self.update_pre_context(context)
        except:
            print('Error during updating pre context with sensor {}'.format(self.fullname))
            raise
        self.context_helper = context
        try:
            context = self.update_context(context)
        except:
            print('Error during updating context with sensor {}'.format(self.fullname))
            raise
        return context[self.src[self.dst].fullname]

    def get_selection_helper(self):
        self.selection_helper = self.context_helper[self.src[self.dst].fullname]

    def update_pre_context(
        self,
        context: Dict[str, Any]
    ) -> Any:
        for _, sensor in self.src[self.dst].find(Sensor):
            sensor(context=context)

    def update_context(
        self,
        context: Dict[str, Any],
        force=False
    ) -> Dict[str, Any]:

        if not force and self.fullname in context:
            # context cached results by sensor name. override if forced recalc is needed
            val = context[self.fullname]
        else:
            self.define_inputs()
            self.get_selection_helper()
            val = self.forward()
        if val is not None:
            context[self.fullname] = val
            context[self.sup.fullname] = val  # override state under property name
        return context


class ProbabilitySelectionEdgeSensor(SelectionEdgeSensor):
    def forward(self,) -> Any:
        return self.selection_helper


class ThresholdSelectionEdgeSensor(SelectionEdgeSensor):
    def __init__(self, *pres, threshold=0.5):
        # FIXME: @hfaghihi, do you mean to call super class of `SelectionEdgeSensor`, so here we skip the constructor of `SelectionEdgeSensor`?
        super(SelectionEdgeSensor).__init__(*pres)
        self.threshold = threshold

    def forward(self,) -> Any:
        return torch.tensor([x for x in self.selection_helper if x >= self.threshold], device=self.device)


class ConcatSensor(TorchSensor):
    def forward(self,) -> Any:
        return torch.cat(self.inputs, dim=-1)


class ListConcator(TorchSensor):
    def forward(self,) -> Any:
        for it in range(len(self.inputs)):
            if isinstance(self.inputs[it], list):
                self.inputs[it] = torch.stack(self.inputs[it])
        return torch.cat(self.inputs, dim=-1)<|MERGE_RESOLUTION|>--- conflicted
+++ resolved
@@ -223,12 +223,8 @@
             self.dst[self.keyword] = ConstantSensor()
             self.created = 1
         try:
-<<<<<<< HEAD
             if self.fullname not in context:
                 self.update_pre_context(context)
-=======
-            self.update_pre_context(context)
->>>>>>> 38105bb1
         except:
             print('Error during updating pre context with sensor {}'.format(self.fullname))
             raise
