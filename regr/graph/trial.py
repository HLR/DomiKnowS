from .base import BaseGraphTree


@BaseGraphTree.localize_context
<<<<<<< HEAD
class TrialTree(BaseGraphTree):
    def __init__(self, trial, name=None):
        super().__init__(name=name)
        self.trial = trial

class Trial():
    @classmethod
    def default(cls):
        default_tree = TrialTree.default()
        if default_tree is not None:
            return default_tree.trial
        return None

    def __init__(self, data=None, obsoleted=None, name=None):
        self.trial_node = TrialTree(self, name=name)
        self.data = data or dict()
        self.obsoleted = obsoleted or set()

    @property
    def sup(self):
        if self.trial_node.sup:
            return self.trial_node.sup.trial
        return None

    def __enter__(self):
        return self.trial_node.__enter__()

    def __exit__(self, exc_type, exc_value, traceback):
        return self.trial_node.__exit__(exc_type, exc_value, traceback)
=======
class Trial(BaseGraphTree):
    def __init__(self, data=dict(), obsoleted=set(), name=None):
        BaseGraphTree.__init__(self, name)  # name may be update
        self.data = data
        self.obsoleted = obsoleted
>>>>>>> 959b6e73

    def __getitem__(self, key):
        try:
            return self.data.__getitem__(key)
        except KeyError:
            if key in self.obsoleted:
                raise
            return self.sup.__getitem__(key)

    def __setitem__(self, key, obj):
        self.data.__setitem__(key, obj)

    def __delitem__(self, key):
        try:
            self.data.__delitem__(key)
        except KeyError:
            pass
        self.obsoleted.add(key)

    def __iter__(self):
        yield from iter(self.data)
        if self.sup:
            yield from filter(lambda x: (x not in self.data) and (x not in self.obsoleted), self.sup)

    def __len__(self):
        return len(list(iter(self)))<|MERGE_RESOLUTION|>--- conflicted
+++ resolved
@@ -2,11 +2,11 @@
 
 
 @BaseGraphTree.localize_context
-<<<<<<< HEAD
 class TrialTree(BaseGraphTree):
     def __init__(self, trial, name=None):
         super().__init__(name=name)
         self.trial = trial
+
 
 class Trial():
     @classmethod
@@ -32,13 +32,6 @@
 
     def __exit__(self, exc_type, exc_value, traceback):
         return self.trial_node.__exit__(exc_type, exc_value, traceback)
-=======
-class Trial(BaseGraphTree):
-    def __init__(self, data=dict(), obsoleted=set(), name=None):
-        BaseGraphTree.__init__(self, name)  # name may be update
-        self.data = data
-        self.obsoleted = obsoleted
->>>>>>> 959b6e73
 
     def __getitem__(self, key):
         try:
