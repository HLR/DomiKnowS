import os
from typing import Dict, List, Tuple, Iterable
from collections import OrderedDict
from torch import Tensor
from torch.nn import Module
from allennlp.models import Model
from allennlp.data import Vocabulary
from allennlp.nn.util import get_text_field_mask

from allennlp.training.metrics import CategoricalAccuracy, F1Measure
from .metrics import Epoch

from .. import Graph
from ..property import Property
from ...utils import prod
from ...sensor.allennlp import AllenNlpLearner
<<<<<<< HEAD
from ...sensor.allennlp.base import AllenNlpModuleSensor
from ...solver.allennlp.inference import inference
=======
from ...sensor.allennlp.base import ModuleSensor
from ...solver.allennlp.inference import inference
from .utils import sequence_cross_entropy_with_logits
>>>>>>> 91252fcc


DEBUG_TRAINING = 'REGR_DEBUG' in os.environ and os.environ['REGR_DEBUG']


DataInstance = Dict[str, Tensor]


def get_prop_result(prop, data):
    vals = []
    mask = None
    for name, sensor in prop.items():
        sensor(data)
        if hasattr(sensor, 'get_mask'):
            if mask is None:
                mask = sensor.get_mask(data)
<<<<<<< HEAD
            else:
                assert mask == sensor.get_mask(data)
        tensor = data[sensor.fullname]
        vals.append(tensor)
    label = vals[0]  # TODO: from readersensor
    pred = vals[1]  # TODO: from learner
    return label, pred, mask


class BaseModel(Model):
    def __init__(self, vocab: Vocabulary) -> None:
        super().__init__(vocab)
        self.field_name = {'output': 'logits',
                           'label': 'label',
                           'mask': 'mask'
                           }
        self.meta = {}
        self.metrics = {}
        self.metrics_inferenced = {}

    def _update_metrics_base(
        self,
        data: DataInstance,
        metrics: Dict[str, Tuple[callable, Tuple[Tuple[Module, callable], float]]]
    ) -> DataInstance:
        for metric_name, (metric, prop) in metrics.items():
            label, pred, mask = get_prop_result(prop, data)

            from .metrics import Auc, AP, PRAuc
            if isinstance(metric, (Auc, AP, PRAuc)):  # FIXME: bad to have cases here!
                # AUC has problem using GPU
                if len(size) == 2:
                    metric(torch.exp(pred)[:, :, 1].reshape(-1).cpu(),  # (b,l,c) -> (b,l) -> (b*l)
                           label.reshape(-1).cpu(),  # (b,l) -> (b*l）
                           )  # FIXME: some problem here
                elif len(size) == 3:
                    metric(torch.exp(pred)[:, :, :, 1].reshape(-1).cpu(),  # (b,l,l,c) -> (b,l,l) -> (b*l*l)
                           label.reshape(-1).cpu(),  # (b,l,l) -> (b*l*l）
                           )  # FIXME: some problem here

=======
>>>>>>> 91252fcc
            else:
                assert mask == sensor.get_mask(data)
        tensor = data[sensor.fullname]
        vals.append(tensor)
    label = vals[0]  # TODO: from readersensor
    pred = vals[1]  # TODO: from learner
    return label, pred, mask


def update_metrics(
    data: DataInstance,
    metrics: List[Tuple[str, Property, callable]]
) -> DataInstance:
    for metric_name, class_index, prop, metric in metrics:
        label, pred, mask = get_prop_result(prop, data)
        metric(pred, label, mask)
    return data


class GraphModel(Model):
    def __init__(
        self,
        graph: Graph,
        vocab: Vocabulary,
        balance_factor: float = 0.5,
        label_smoothing: float = 0.1,
        focal_gamma: float = 2.,
        inference_interval: int = 10,
        inference_training_set: bool = False
    ) -> None:
        super().__init__(vocab)
        self.inference_interval = inference_interval
        self.inference_training_set = inference_training_set
        self.meta = []
        self.metrics = []
        self.metrics_inferenced = []

        self.balance_factor = balance_factor
        self.label_smoothing = label_smoothing
        self.focal_gamma = focal_gamma

        self.graph = graph

        self.meta.append(('epoch', Epoch()))
        whole_metrics = {
            'Accuracy': CategoricalAccuracy,
        }
        class_metrics = {
            ('P', 'R', 'F1'): F1Measure,
        }

        for prop in self.graph.poi:
            for metric_name, MetricClass in whole_metrics.items():
                self.metrics.append((metric_name, None, prop, MetricClass()))
                self.metrics_inferenced.append((metric_name, None, prop, MetricClass()))
            for metric_name, MetricClass in class_metrics.items():
                for name, sensor in prop.find(AllenNlpLearner):
                    class_num = prod(sensor.output_dim)
                    if class_num == 2:
                        self.metrics.append((metric_name, None, prop, MetricClass(1)))
                        self.metrics_inferenced.append((metric_name, None, prop, MetricClass(1)))
                    else:
                        for class_index in range(class_num):
                            self.metrics.append((metric_name, class_index, prop, MetricClass(class_index)))
                            self.metrics_inferenced.append((metric_name, class_index, prop, MetricClass(class_index)))

        i = 0  # TODO: this looks too bad
        for prop in self.graph.poi:
            for name, sensor in prop.find(ModuleSensor, lambda s: s.module is not None):
                self.add_module(str(i), sensor.module)
                i += 1

    def _need_inference(
        self,
        data: DataInstance
    ) -> bool:
        #import pdb; pdb.set_trace()
        if DEBUG_TRAINING:
            return True
        dataset_type_key = 'dataset_type' # specify in regr.graph.allennlp.base.AllenNlpGraph
        if (not self.inference_training_set and
            dataset_type_key in data and
            all(dataset_type == 'train' for dataset_type in data[dataset_type_key])):
            return False
        epoch_key = 'epoch_num'  # TODO: this key... is from Allennlp doc
        if epoch_key not in data:
            return True  # no epoch record, then always inference
        epoch = min(data[epoch_key])
        need = ((epoch + 1) % self.inference_interval) == 0  # inference every 10 epoch
        return need

    def _update_metrics(
        self,
        data: DataInstance
    ) -> DataInstance:
        for metric_name, metric in self.meta:
            metric(data)
        data = update_metrics(data, self.metrics)
        if self._need_inference(data):
            #import pdb; pdb.set_trace()
            data = self._inference(data)
            data = update_metrics(data, self.metrics_inferenced)
        return data

    def get_metrics(self, reset: bool=False) -> Dict[str, float]:
        metrics = OrderedDict()

        def add(metric_name, class_index, suffix, prop, metric):
            try:
                out = metric.get_metric(reset)
            except RuntimeError:
                # in case inferenced ones are not called
                # RuntimeError("You never call this metric before.")
                # then pass
                return

            if isinstance(out, Iterable):
                for i, (metric_name_item, out_item) in enumerate(sorted(zip(metric_name, out))):
                    key = prop.sup.name
                    if class_index is not None:
                        class_name = self.vocab.get_token_from_index(class_index, namespace='labels')
                        key += '({})'.format(class_name)
                    if suffix is not None:
                        key += '{}'.format(suffix)
                    key += '-{}'.format(metric_name_item)
                    if i == 0:
                        key = '\n' + key
                    metrics[key] = out_item
            else:
                key = prop.sup.name
                if class_index is not None:
                    class_name = self.vocab.get_token_from_index(class_index, namespace='labels')
                    key += '({})'.format(class_name)
                if suffix is not None:
                    key += '{}'.format(suffix)
                key += '-{}'.format(metric_name)
                key = '\n' + key
                metrics[key] = out

        for metric_name, class_index, prop, metric in self.metrics:
            add(metric_name, class_index, None, prop, metric)
        for metric_name, class_index, prop, metric in self.metrics_inferenced:
            add(metric_name, class_index, '_i', prop, metric)

        max_len = max(len(metric_name.lstrip()) for metric_name in metrics)
        pretty_metrics = OrderedDict()
        for metric_name, metric in sorted(metrics.items(), key=lambda x: x[0].strip()):
            lspace_len = len(metric_name) - len(metric_name.lstrip())
            lspace = metric_name[:lspace_len]
            name = metric_name[lspace_len:]
            pretty_name = '{}{:>{max_len}}'.format(lspace, name, max_len=max_len)
            pretty_metrics[pretty_name] = metric

        for metric_name, metric in self.meta:
            pretty_metrics['\n[ {} ]'.format(metric_name)] = metric.get_metric(reset)
        return pretty_metrics

    def _update_loss(self, data):
        data['loss'] = self.loss_func(data)
        return data

    def forward(
        self,
        **data: DataInstance
    ) -> DataInstance:
<<<<<<< HEAD

        ##
        # This is an identical stub
        # something happen here to take the input to the output
        ##

        data = self._update_loss(data)
        data = self._update_metrics(data)

        return data

    def _inference(
        self,
        data: DataInstance
    ) -> DataInstance:
        # pass through
        return data


class ScaffoldedModel(BaseModel):
    def __init__(
        self,
        graph: Graph,
        vocab: Vocabulary
    ) -> None:
        BaseModel.__init__(self, vocab)
        self.graph = graph

        from allennlp.training.metrics import CategoricalAccuracy, F1Measure
        from .metrics import Epoch, Auc, AP, PRAuc, Precision

        def F1MeasureProxy(): return F1Measure(1)

        def PrecisionProxy(): return Precision(1)
        self.meta['epoch'] = Epoch()
        metrics = {
            #'Accuracy': CategoricalAccuracy,
            #'Precision': PrecisionProxy,
            'P/R/F1': F1MeasureProxy,
            #'ROC-AUC': Auc,
            #'PR-AUC': PRAuc,
            #'AP': AP,
        }

        for prop in self.graph.get_multiassign():
            # if concept == graph.organization: # just don't print too much
            #    continue
            for metric_name, MetricClass in metrics.items():
                fullname = '\n{}-{}'.format(prop.fullname, metric_name)
                shortname = '\n{}-{}'.format(prop.sup.name, metric_name)
                name = shortname
                self.metrics[name] = (MetricClass(), prop)
                self.metrics_inferenced[name] = (MetricClass(), prop)

        i = 0  # TODO: this looks too bad
        for prop in self.graph.get_multiassign():
            for name, sensor in prop.find(AllenNlpModuleSensor,  lambda s: s.module is not None):
                self.add_module(str(i), sensor.module)
                i += 1

    def forward(
        self,
        **data: DataInstance
    ) -> DataInstance:
        # just prototype
        # TODO: how to retieve the sequence properly?
        # I used to have topological-sorting over the module graph in my old frameworks

        #data[self.field_name['mask']] = get_text_field_mask(
        #    data['sentence'])  # FIXME: calculate mask for evert concept

        #tensor = graph.people['label'][1][0](data)
=======
>>>>>>> 91252fcc
        # make sure every node needed are calculated
        for prop in self.graph.poi:
            for name, sensor in prop.items():
                sensor(data)

        data = self._update_loss(data)
        data = self._update_metrics(data)

        return data

    def _inference(
        self,
        data: DataInstance
    ) -> DataInstance:
        data = inference(self.graph, self.graph.solver, data, self.vocab)
        return data

    def loss_func(
        self,
        data: DataInstance
    ) -> DataInstance:
        loss = 0
<<<<<<< HEAD
        for prop in self.graph.get_multiassign():
            label, pred, mask = get_prop_result(prop, data)
            size = label.size()

            bfactor = 1.  # 0 - no balance, 1 - balance
            if len(size) == 2:  # (b,l,)
                mask = mask.clone().float()
                # class balance weighted
                target = (label > 0)
                pos = (target).sum().float()
                neg = (1 - target).sum().float()
                mask[target] *= (neg + pos * (1 - bfactor)) / (pos + neg)
                mask[1 - target] *= (pos + neg * (1 - bfactor)) / (pos + neg)

                # NB: the order!
                loss += sequence_cross_entropy_with_logits(
                    pred, label, mask)
            elif len(size) == 3:  # (b,l1,l2,)
                mask = mask.clone().float()  # (b,l,l)
                ms = mask.size()
                # label -> (b,l1,l2,), elements are -1 (padding) and 1 (label)
                # TODO: nosure how to retrieve padding correctly
                target = (label > 0)
                ts = target.size()
                # class balance weighted
                pos = (target).sum().float()
                neg = (1 - target).sum().float()
                mask[target] *= (neg + pos * (1 - bfactor)) / (pos + neg)
                mask[1 - target] *= (pos + neg * (1 - bfactor)) / (pos + neg)
                #
                # reshape(ts[0], ts[1]*ts[2]) # (b,l1*l2)
                pred = (pred)  # (b,l1,l2,c)
                # reshape(ts[0], ts[1]*ts[2], -1) # (b,l1*l2,c)
                loss += sequence_cross_entropy_with_logits(
                    pred.view(ts[0], ts[1] * ts[2], -1),
                    target.view(ts[0], ts[1] * ts[2]),
                    # *0. # mute out the relation to see peop+org result
                    mask.view(ms[0], ms[1] * ms[2])
                )  # NB: the order!
            else:
                pass  # TODO: no idea, but we are not yet there
=======
        for prop in self.graph.poi:
            # label (b, l)
            # pred  (b, l, c)
            # mask  (b, l)
            label, pred, mask = get_prop_result(prop, data)
            label = label.clone().detach()
            mask = mask.clone().float()
            #import pdb; pdb.set_trace()

            # class balance weighted
            num_token = float(prod(pred.shape[:-1]))
            num_classes = pred.shape[-1]
            balance_bias = num_token / self.balance_factor

            alpha = [((num_token + balance_bias) / ((label == class_index).sum().float() + balance_bias))
                     for class_index in range(num_classes)]
            #import pdb; pdb.set_trace()
            loss += sequence_cross_entropy_with_logits(
                pred, label, mask,
                label_smoothing=self.label_smoothing,
                gamma=self.focal_gamma,
                alpha=alpha
            )
>>>>>>> 91252fcc

        return loss<|MERGE_RESOLUTION|>--- conflicted
+++ resolved
@@ -14,14 +14,9 @@
 from ..property import Property
 from ...utils import prod
 from ...sensor.allennlp import AllenNlpLearner
-<<<<<<< HEAD
-from ...sensor.allennlp.base import AllenNlpModuleSensor
-from ...solver.allennlp.inference import inference
-=======
 from ...sensor.allennlp.base import ModuleSensor
 from ...solver.allennlp.inference import inference
 from .utils import sequence_cross_entropy_with_logits
->>>>>>> 91252fcc
 
 
 DEBUG_TRAINING = 'REGR_DEBUG' in os.environ and os.environ['REGR_DEBUG']
@@ -38,49 +33,6 @@
         if hasattr(sensor, 'get_mask'):
             if mask is None:
                 mask = sensor.get_mask(data)
-<<<<<<< HEAD
-            else:
-                assert mask == sensor.get_mask(data)
-        tensor = data[sensor.fullname]
-        vals.append(tensor)
-    label = vals[0]  # TODO: from readersensor
-    pred = vals[1]  # TODO: from learner
-    return label, pred, mask
-
-
-class BaseModel(Model):
-    def __init__(self, vocab: Vocabulary) -> None:
-        super().__init__(vocab)
-        self.field_name = {'output': 'logits',
-                           'label': 'label',
-                           'mask': 'mask'
-                           }
-        self.meta = {}
-        self.metrics = {}
-        self.metrics_inferenced = {}
-
-    def _update_metrics_base(
-        self,
-        data: DataInstance,
-        metrics: Dict[str, Tuple[callable, Tuple[Tuple[Module, callable], float]]]
-    ) -> DataInstance:
-        for metric_name, (metric, prop) in metrics.items():
-            label, pred, mask = get_prop_result(prop, data)
-
-            from .metrics import Auc, AP, PRAuc
-            if isinstance(metric, (Auc, AP, PRAuc)):  # FIXME: bad to have cases here!
-                # AUC has problem using GPU
-                if len(size) == 2:
-                    metric(torch.exp(pred)[:, :, 1].reshape(-1).cpu(),  # (b,l,c) -> (b,l) -> (b*l)
-                           label.reshape(-1).cpu(),  # (b,l) -> (b*l）
-                           )  # FIXME: some problem here
-                elif len(size) == 3:
-                    metric(torch.exp(pred)[:, :, :, 1].reshape(-1).cpu(),  # (b,l,l,c) -> (b,l,l) -> (b*l*l)
-                           label.reshape(-1).cpu(),  # (b,l,l) -> (b*l*l）
-                           )  # FIXME: some problem here
-
-=======
->>>>>>> 91252fcc
             else:
                 assert mask == sensor.get_mask(data)
         tensor = data[sensor.fullname]
@@ -246,12 +198,10 @@
         self,
         **data: DataInstance
     ) -> DataInstance:
-<<<<<<< HEAD
-
-        ##
-        # This is an identical stub
-        # something happen here to take the input to the output
-        ##
+        # make sure every node needed are calculated
+        for prop in self.graph.poi:
+            for name, sensor in prop.items():
+                sensor(data)
 
         data = self._update_loss(data)
         data = self._update_metrics(data)
@@ -262,79 +212,6 @@
         self,
         data: DataInstance
     ) -> DataInstance:
-        # pass through
-        return data
-
-
-class ScaffoldedModel(BaseModel):
-    def __init__(
-        self,
-        graph: Graph,
-        vocab: Vocabulary
-    ) -> None:
-        BaseModel.__init__(self, vocab)
-        self.graph = graph
-
-        from allennlp.training.metrics import CategoricalAccuracy, F1Measure
-        from .metrics import Epoch, Auc, AP, PRAuc, Precision
-
-        def F1MeasureProxy(): return F1Measure(1)
-
-        def PrecisionProxy(): return Precision(1)
-        self.meta['epoch'] = Epoch()
-        metrics = {
-            #'Accuracy': CategoricalAccuracy,
-            #'Precision': PrecisionProxy,
-            'P/R/F1': F1MeasureProxy,
-            #'ROC-AUC': Auc,
-            #'PR-AUC': PRAuc,
-            #'AP': AP,
-        }
-
-        for prop in self.graph.get_multiassign():
-            # if concept == graph.organization: # just don't print too much
-            #    continue
-            for metric_name, MetricClass in metrics.items():
-                fullname = '\n{}-{}'.format(prop.fullname, metric_name)
-                shortname = '\n{}-{}'.format(prop.sup.name, metric_name)
-                name = shortname
-                self.metrics[name] = (MetricClass(), prop)
-                self.metrics_inferenced[name] = (MetricClass(), prop)
-
-        i = 0  # TODO: this looks too bad
-        for prop in self.graph.get_multiassign():
-            for name, sensor in prop.find(AllenNlpModuleSensor,  lambda s: s.module is not None):
-                self.add_module(str(i), sensor.module)
-                i += 1
-
-    def forward(
-        self,
-        **data: DataInstance
-    ) -> DataInstance:
-        # just prototype
-        # TODO: how to retieve the sequence properly?
-        # I used to have topological-sorting over the module graph in my old frameworks
-
-        #data[self.field_name['mask']] = get_text_field_mask(
-        #    data['sentence'])  # FIXME: calculate mask for evert concept
-
-        #tensor = graph.people['label'][1][0](data)
-=======
->>>>>>> 91252fcc
-        # make sure every node needed are calculated
-        for prop in self.graph.poi:
-            for name, sensor in prop.items():
-                sensor(data)
-
-        data = self._update_loss(data)
-        data = self._update_metrics(data)
-
-        return data
-
-    def _inference(
-        self,
-        data: DataInstance
-    ) -> DataInstance:
         data = inference(self.graph, self.graph.solver, data, self.vocab)
         return data
 
@@ -343,49 +220,6 @@
         data: DataInstance
     ) -> DataInstance:
         loss = 0
-<<<<<<< HEAD
-        for prop in self.graph.get_multiassign():
-            label, pred, mask = get_prop_result(prop, data)
-            size = label.size()
-
-            bfactor = 1.  # 0 - no balance, 1 - balance
-            if len(size) == 2:  # (b,l,)
-                mask = mask.clone().float()
-                # class balance weighted
-                target = (label > 0)
-                pos = (target).sum().float()
-                neg = (1 - target).sum().float()
-                mask[target] *= (neg + pos * (1 - bfactor)) / (pos + neg)
-                mask[1 - target] *= (pos + neg * (1 - bfactor)) / (pos + neg)
-
-                # NB: the order!
-                loss += sequence_cross_entropy_with_logits(
-                    pred, label, mask)
-            elif len(size) == 3:  # (b,l1,l2,)
-                mask = mask.clone().float()  # (b,l,l)
-                ms = mask.size()
-                # label -> (b,l1,l2,), elements are -1 (padding) and 1 (label)
-                # TODO: nosure how to retrieve padding correctly
-                target = (label > 0)
-                ts = target.size()
-                # class balance weighted
-                pos = (target).sum().float()
-                neg = (1 - target).sum().float()
-                mask[target] *= (neg + pos * (1 - bfactor)) / (pos + neg)
-                mask[1 - target] *= (pos + neg * (1 - bfactor)) / (pos + neg)
-                #
-                # reshape(ts[0], ts[1]*ts[2]) # (b,l1*l2)
-                pred = (pred)  # (b,l1,l2,c)
-                # reshape(ts[0], ts[1]*ts[2], -1) # (b,l1*l2,c)
-                loss += sequence_cross_entropy_with_logits(
-                    pred.view(ts[0], ts[1] * ts[2], -1),
-                    target.view(ts[0], ts[1] * ts[2]),
-                    # *0. # mute out the relation to see peop+org result
-                    mask.view(ms[0], ms[1] * ms[2])
-                )  # NB: the order!
-            else:
-                pass  # TODO: no idea, but we are not yet there
-=======
         for prop in self.graph.poi:
             # label (b, l)
             # pred  (b, l, c)
@@ -409,6 +243,5 @@
                 gamma=self.focal_gamma,
                 alpha=alpha
             )
->>>>>>> 91252fcc
 
         return loss