--- conflicted
+++ resolved
@@ -56,11 +56,7 @@
         def func(node):
             if isinstance(node, Property) and len(node) > 1:
                 return node
-<<<<<<< HEAD
-
-=======
             return None
->>>>>>> 6479de01
         return list(self.traversal_apply(func))
 
     @property
@@ -70,13 +66,8 @@
     def get_sensors(self, *tests):
         def func(node):
             if isinstance(node, Property):
-<<<<<<< HEAD
-                return node.find(*tests)
-        return list(chain(*self.traversal_apply(func)))
-=======
                 yield from node.find(*tests)
         return list(self.traversal_apply(func))
->>>>>>> 6479de01
 
     def solver_log_to(self, log_path:str=None):
         #solver_logger = logging.getLogger(ilpOntSolver.__module__)
