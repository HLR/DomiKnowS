--- conflicted
+++ resolved
@@ -11,15 +11,7 @@
 from ...sensor.allennlp.base import ReaderSensor
 from ...sensor.allennlp.learner import SentenceEmbedderLearner
 from .. import Graph, Property
-<<<<<<< HEAD
-from ...sensor.allennlp.base import AllenNlpReaderSensor
-from ...sensor.allennlp.sensor import SequenceSensor
-
-
-from .model import ScaffoldedModel
-=======
 from .model import GraphModel
->>>>>>> 91252fcc
 
 
 DEBUG_TRAINING = 'REGR_DEBUG' in os.environ and os.environ['REGR_DEBUG']
@@ -28,11 +20,6 @@
 class AllenNlpGraph(Graph, metaclass=WrapperMetaClass):
     __metaclass__ = WrapperMetaClass
 
-<<<<<<< HEAD
-    def __init__(self):
-        vocab = Vocabulary()
-        self.model = ScaffoldedModel(self, vocab)
-=======
     def __init__(
         self,
         *args,
@@ -40,7 +27,6 @@
     ):
         vocab = None # Vocabulary()
         self.model = GraphModel(self, vocab, *args, **kwargs)
->>>>>>> 91252fcc
         self.solver = ilpOntSolver.getInstance(self)
         # do not invoke super().__init__() here
 
@@ -54,13 +40,10 @@
         self.traversal_apply(func)
         return ma
 
-<<<<<<< HEAD
-=======
     @property
     def poi(self):
         return self.get_multiassign()
 
->>>>>>> 91252fcc
     def get_sensors(self, *tests):
         sensors = []
 
@@ -79,16 +62,6 @@
         self.model.vocab.save_to_files(os.path.join(path, 'vocab'))
 
     def train(self, data_config, train_config):
-<<<<<<< HEAD
-        sentence_sensors = self.get_sensors(AllenNlpReaderSensor)
-        readers = {sensor.reader for name, sensor in sentence_sensors}
-        assert len(readers) == 1 # consider only 1 reader now
-        reader = readers.pop()
-        train_dataset = reader.read(os.path.join(data_config.relative_path, data_config.train_path))
-        valid_dataset = reader.read(os.path.join(data_config.relative_path, data_config.valid_path))
-        self.update_vocab_from_instances(train_dataset + valid_dataset)
-        trainer = self.get_trainer(train_dataset, valid_dataset, **train_config)
-=======
         sentence_sensors = self.get_sensors(ReaderSensor)
         readers = {sensor.reader for name, sensor in sentence_sensors}
         assert len(readers) == 1 # consider only 1 reader now
@@ -109,7 +82,6 @@
             handler = logging.FileHandler(os.path.join(train_config.trainer.serialization_dir, 'solver.log'))
             solver_logger.addHandler(handler)
 
->>>>>>> 91252fcc
         return trainer.train()
 
     def get_trainer(
@@ -135,12 +107,7 @@
         # options for optimizor: SGD, Adam, Adadelta, Adagrad, Adamax, RMSprop
         from torch.optim import Adam
         optimizer = Adam(self.model.parameters(), lr=lr, weight_decay=wd)
-<<<<<<< HEAD
-
-        sentence_sensors = self.get_sensors(SequenceSensor)
-=======
         sentence_sensors = self.get_sensors(SentenceEmbedderLearner)
->>>>>>> 91252fcc
         sorting_keys = [(sensor.fullname, 'num_tokens') for name, sensor in sentence_sensors]
 
         iterator = BucketIterator(batch_size=batch,
@@ -168,19 +135,8 @@
 
         return trainer
 
-<<<<<<< HEAD
-        return trainer
-
-    def update_vocab_from_instances(self, instances):
-        from allennlp.common import Params
-        self.model.vocab.extend_from_instances(Params({}), instances)
-        for model_path, module in self.model.named_modules():
-            if hasattr(module, 'extend_vocab'):
-                module.extend_vocab(self.model.vocab)
-=======
     def update_vocab_from_instances(self, instances, pretrained_files=None):
         #import pdb; pdb.set_trace()
         vocab = Vocabulary.from_instances(instances, pretrained_files=pretrained_files)
         self.model.vocab = vocab
-        self.model.extend_embedder_vocab()
->>>>>>> 91252fcc
+        self.model.extend_embedder_vocab()