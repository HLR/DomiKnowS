--- conflicted
+++ resolved
@@ -170,11 +170,7 @@
                 label = self.getAttribute(f'{attribute_name}/label').item()
                 if inference_mode.lower() == "ilp":
                     prediction = self.getAttribute(f"{attribute_name}/ILP")
-<<<<<<< HEAD
-                    if prediction is None:
-=======
                     if prediction:
->>>>>>> f3794714
                         raise Exception(f'inference_mode=\"{inference_mode}\" could not be found in the DataNode')
                 else:
                     # Extract decision
