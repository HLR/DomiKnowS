import numpy as np
import torch
from collections import OrderedDict 
import logging
import re
import time
from itertools import product
from regr.solver.ilpConfig import ilpConfig 
from torch.tensor import Tensor

if __package__ is None or __package__ == '':
    from graph import Graph
    #from concept import Concept
    from solver import ilpOntSolverFactory
else:
    from .graph import Graph
    #from .concept import Concept
    from ..solver import ilpOntSolverFactory
    
# Class representing single data instance with relation  links to other data nodes
class DataNode:
    def __init__(self, instanceID = None, instanceValue = None, ontologyNode = None, relationLinks = {}, attributes = {}):
        self.__myLogger = logging.getLogger(ilpConfig['log_name'])

        self.instanceID = instanceID                     # The data instance id (e.g. paragraph number, sentence number, phrase  number, image number, etc.)
        self.instanceValue = instanceValue               # Optional value of the instance (e.g. paragraph text, sentence text, phrase text, image bitmap, etc.)
        self.ontologyNode = ontologyNode                 # Reference to the node in the ontology graph (e.g. Concept) which is the type of this instance (e.g. paragraph, sentence, phrase, etc.)
        if relationLinks:
            self.relationLinks = relationLinks           # Dictionary mapping relation name to the RealtionLinks
        else:
            self.relationLinks = {}
            
        self.impactLinks = {}                            # Dictionary with dataNodes impacting this datanode by having it as a subject of its relation
        
        if attributes:
            self.attributes = attributes                 # Dictionary with node's attributes
        else:
             self.attributes = {}

    def __str__(self):
        if self.instanceValue:
            return self.instanceValue
        else:
            return '{} {}'.format(self.ontologyNode.name, self.instanceID)
        
    def getInstanceID(self):
        return self.instanceID
    
    def getInstanceValue(self):
        return self.instanceValue
    
    def getOntologyNode(self):
        return self.ontologyNode
    
    def getAttributes(self):
        return self.attributes        
            
    def getRelationLinks(self, relationName = None, conceptName = None):
        if relationName is None:
            if conceptName is None:
                return self.relationLinks
            else:
                conceptCN = []
                
                for r in self.relationLinks:
                    for dn in self.relationLinks[r]:
                        if dn.ontologyNode.name == conceptName:
                            conceptCN.append(dn)
            
                return conceptCN
        
        if not isinstance(relationName, str):
            relationName = relationName.name
            
        if relationName in self.relationLinks:
            relDNs = self.relationLinks[relationName]
            
            if conceptName is None:
                return relDNs
            else:
                conceptCN = []
            
            if not isinstance(conceptName, str):
                conceptName = conceptName.name
            
            for dn in relDNs:
                if dn.ontologyNode.name == conceptName:
                    conceptCN.append(dn)
            
            return conceptCN
        else:
            return []
        
    def addRelationLink(self, relationName, dn):
        if relationName is None:
            return
        
        if relationName not in self.relationLinks:
            self.relationLinks[relationName] = []
            
        self.relationLinks[relationName].append(dn)

    def removeRelationLink(self, relationName, dn):
        if relationName is None:
            return
        
        if relationName not in self.relationLinks:
            return
        
        self.relationLinks[relationName].remove(dn)

    def getChildDataNodes(self, conceptName = None):
        containsDNs = self.getRelationLinks('contains')
        
        if conceptName is None:
            return containsDNs

        if containsDNs is None:
            return None

        conceptCN = []
            
        for dn in containsDNs:
            if isinstance(conceptName, str):
                if dn.ontologyNode.name == conceptName:
                    conceptCN.append(dn)
            else:
                 if dn.ontologyNode == conceptName:
                    conceptCN.append(dn)
        
        return conceptCN
            
    def addChildDataNode(self, dn):
        relationName = 'contains'
        
        if (relationName in self.relationLinks) and (dn in self.relationLinks[relationName]):
            return
        
        self.addRelationLink(relationName, dn)
    
        # Impact
        if relationName not in dn.impactLinks:
            dn.impactLinks[relationName] = []
            
        if self not in dn.impactLinks[relationName]:
            dn.impactLinks[relationName].append(self)

    def removeChildDataNode(self, dn):
        relationName = 'contains'

        self.removeRelationLink(relationName, dn)
        
        # Impact
        dn.impactLinks[relationName].remove(self)

    def __testDataNode(self, dn, test):
        if test is None:
            return False
            
        if isinstance(test, tuple) or isinstance(test, list): # tuple with at least three elements (concept, key elements, value of attribute)
            _test = []
            for t in test:
                if isinstance(t, tuple):
                    r = self.__testDataNode(dn, t)
                    
                    if not r:
                        return False
                else:
                    _test.append(t)
             
            if len(_test) == 0:
                return True
            else:
                test = _test
               
            if len(test) >= 3:     
                if isinstance(test[0], str):
                    if dn.getOntologyNode().name != test[0]:
                        return False
                else:
                    if dn.getOntologyNode().name != test[0].name:
                        return False
                    
                keys = test[1:-1]
                v = dn.getAttribute(*keys)
                
                last = test[-1]
                if v == last:
                    return True
                else:
                    return False
        else:
            test = [test]
    
        for t in test:
            if isinstance(t, int):
                if dn.getInstanceID() == t:
                    return True
                else:
                    return False
                
            if not isinstance(t, str):
                t = t.name
            
            if t == dn.getOntologyNode().name:
                return True
            else:
                return False
    
    # Find datanodes in data graph of the given concept 
    def findDatanodes(self, dns = None, select = None, indexes = None):
        if dns is None:
            dns = [self]
            
        returnDns = []
        
        if len(dns) == 0:
            return returnDns
        
        if select == None:
            return returnDns
       
        for dn in dns:
            if self.__testDataNode(dn, select):
                if dn not in returnDns:
                    returnDns.append(dn) 
               
            for r, rValue in dn.getRelationLinks().items():
                if r == "contains":
                    continue
                
                for _dn in rValue:
                    if self.__testDataNode(_dn, select):
                        if dn not in returnDns:
                            returnDns.append(_dn) 
                    
        if (indexes != None):
            _returnDns = []
            for dn in returnDns:
                fit = True       
                for indexName, indexValue in indexes.items():
                    if indexName not in dn.relationLinks:
                        fit = False
                        break
                    
                    found = False
                    for _dn in dn.relationLinks[indexName]:
                        if isinstance(indexValue, tuple):
                            _test = []
                            for t in indexValue:
                                if isinstance(t, tuple):
                                    r = self.__testDataNode(_dn, t)
                                    
                                    if r:
                                        found = True
                                        break
                                else:
                                    _test.append(t)
                             
                            if len(_test) == 0:
                                continue
                            else:
                                indexValue = _test
                                
                        if self.__testDataNode(_dn, indexValue):
                            found = True
                            break
                        
                    if not found:
                        fit = False
                        break
                        
                if fit:
                    if dn not in _returnDns:
                        _returnDns.append(dn)
                       
            returnDns = _returnDns
                
        if len(returnDns) > 0:
            return returnDns
        
        # Not found - > call recursively
        for dn in dns:
            _returnDns = self.findDatanodes(dn.getChildDataNodes(), select, indexes)
            
            if _returnDns is not None:
                for _dn in _returnDns:
                    if _dn not in returnDns:
                        returnDns.append(_dn)
    
        return returnDns

    def getAttribute(self, *keys):
        key = ""
        
        for k in keys:
            if key != "":
                key = key + "/"
                
            if isinstance(k, str):
                _k = self.__findConcept(k)
                
                if _k is not None:  
                    key = key + '<' + k +'>'
                else:
                    key = key + k
            else:
                key = key + '<' + k.name +'>'
                    
        if key in self.attributes:
            return self.attributes[key]
        else:
            return None
              
    # Get root of the data node
    def getRootDataNode(self):
        if "contains" in self.impactLinks:
            return self.impactLinks["contains"][0].getRootDataNode()
        else:
            return self
                
    # Find concept in the graph based on concept name
    def __findConcept(self, _conceptName, usedGraph = None):
        if not usedGraph:
            usedGraph = self.ontologyNode.getOntologyGraph()
            
        subGraph_keys = [key for key in usedGraph._objs]
        for subGraphKey in subGraph_keys:
            subGraph = usedGraph._objs[subGraphKey]
            
            for conceptNameItem in subGraph.concepts:
                if _conceptName == conceptNameItem:
                    concept = subGraph.concepts[conceptNameItem]
                    
                    return concept
        
        return None 
    
    # Check if concept is relation
    def __isRelation(self, conceptRelation, usedGraph = None):
        if usedGraph is None:
            usedGraph = self.ontologyNode.getOntologyGraph()
            
        if len(conceptRelation.has_a()) > 0:  
            return True
        
        for _isA in conceptRelation.is_a():
            _conceptRelation = _isA.dst
            
            if self.__isRelation(_conceptRelation, usedGraph):
                return True
        
        return False 
    
    def __findRootRelation(self, relationConcept, usedGraph = None):
        if usedGraph is None:
            usedGraph = self.ontologyNode.getOntologyGraph()
        
        for _isA in relationConcept.is_a():
            _relationConcept = _isA.dst
            
            return  self.__findRootRelation(_relationConcept, usedGraph)
        
        return relationConcept 

    # Get and calculate probability for provided concept and datanodes based on datanodes attributes  - move to concept? - see predict method
    def __getProbability(self, conceptRelation,  *dataNode, fun=None, epsilon = 0.00001, hardConstrains=()):
        # Build probability key to retrieve attribute
        key = '<' + conceptRelation.name + '>'
        
        # Get attribute with probability
        if len(dataNode) == 1:
            value = dataNode[0].getAttribute(key) 
        else:
            rootRelation = self.__findRootRelation(conceptRelation)
            if len(dataNode) == 2:
                 value = dataNode[0].getRelationLinks(relationName = rootRelation, conceptName = None)[dataNode[1].getInstanceID()].getAttribute(key)
            elif len(dataNode) == 3:
                value = dataNode[0].getRelationLinks(relationName = rootRelation, conceptName = None)[dataNode[1].getInstanceID()].getAttribute(key)
        
        if value is None: # No probability value - return negative probability 
            return [1, 0] # ?
        
        # Translate probability to list
        if isinstance(value, torch.Tensor):
            with torch.no_grad():
                value = [_it.cpu().detach().numpy() for _it in value]
        if isinstance(value, (np.ndarray, np.generic)):
            value = value.tolist()  
            
        # Check if to  Process probability or return it as is  for hard constrains
        if conceptRelation in hardConstrains: # This concept or relation will have hard constrain 
            return value
            
        # Process probability through function and apply epsilon
        if isinstance(value, (list, tuple)):
                _list = value
                if _list[0] > 1-epsilon:
                    _list[0] = 1-epsilon
                elif _list[1] > 1-epsilon:
                    _list[1] = 1-epsilon
                    
                if _list[0] < epsilon:
                    _list[0] = epsilon
                elif _list[1] < epsilon:
                    _list[1] = epsilon
                       
                # Apply fun on probabilities 
                if fun is not None:
                    _list = [fun(_it) for _it in _list]
                
                return _list # Return probability

        return [1, 0] # ?
                    
    def __collectConceptsAndRelations(self, dn):
        conceptsAndRelations = set()
        
        for att in dn.attributes:
            if att[0] == '<' and att[-1] == '>':
                conceptsAndRelations.add(att[1:-1])
        
        for relName, rel in dn.getRelationLinks().items():
            if relName == "contains":
                continue
            
            if len(rel) > 0:
                for att in rel[0].attributes:
                    if att[0] == '<' and att[-1] == '>':
                        conceptsAndRelations.add(att[1:-1])
        
        dnChildren = dn.getChildDataNodes()
        
        if dnChildren != None:
            for child in dnChildren:
                conceptsAndRelations.update(self.__collectConceptsAndRelations(child))

        return conceptsAndRelations

    # Calculate ILP prediction for data graph with this instance as a root based on the provided list of concepts and relations
    def inferILPConstrains(self, *_conceptsRelations, fun=None, epsilon = 0.00001, hardConstrains=None, minimizeObjective = False):
        
        if (_conceptsRelations == None) or len(_conceptsRelations) == 0:
            _conceptsRelations = self.__collectConceptsAndRelations(self)
        
        _instances = set() # Set of all the candidates across all the concepts to be consider in the ILP constrains
        candidates_currentConceptOrRelation = OrderedDict()
        conceptsRelations = []
        # Collect all the candidates for concepts and relations in conceptsRelations
        for _currentConceptOrRelation in _conceptsRelations:
            
            # Convert string to concept if provided as string
            if isinstance(_currentConceptOrRelation, str):
                currentConceptOrRelation = self.__findConcept(_currentConceptOrRelation)
                
                if currentConceptOrRelation is None:
                    continue
            #elif isinstance(_currentConceptOrRelation, Concept):
                #currentConceptOrRelation = _currentConceptOrRelation
            else:
                currentConceptOrRelation = _currentConceptOrRelation
                            
            # Get candidates (dataNodes or relation relationName for the concept) from the graph starting from the current data node
            currentCandidates = currentConceptOrRelation.candidates(self)
            
            conceptsRelations.append(currentConceptOrRelation)

            if currentCandidates is None:
                continue
            
            if self.__isRelation(currentConceptOrRelation): # Check if relation
                pass
            
            _currentInstances = set()
            for currentCandidate in currentCandidates:
                _currentInstances.add(currentCandidate)
                
                for candidateElement in currentCandidate:
                    _instances.add(candidateElement)

            candidates_currentConceptOrRelation[currentConceptOrRelation] = _currentInstances
          
        if len(_instances) == 0:
            return 
        
        # Get ids of the instances
        infer_candidatesID = []
        for currentCandidate in _instances:
            infer_candidatesID.append(currentCandidate.instanceID)
        
        infer_candidatesID.sort() # Sort the list of instances

        no_candidateds = len(infer_candidatesID)    # Number of candidates
        
        # Create numpy arrays for collected probabilities and zero them
        graphResultsForPhraseToken = dict()
        
        # Make this generic for any number of relation attributes
        graphResultsForPhraseRelation = dict()
        graphResultsForTripleRelations = dict()

        conceptOrRelationDict = {} # maps concept name to concept - Used to put the ILP calculated probabilities back into the data graph 
        for currentConceptOrRelation in conceptsRelations:
            conceptOrRelationDict[currentConceptOrRelation.name] = currentConceptOrRelation
            currentCandidates = candidates_currentConceptOrRelation[currentConceptOrRelation]
            
            if currentCandidates is None:
                continue
            
            for currentCandidate in currentCandidates:
                if len(currentCandidate) == 1:   # currentConceptOrRelation is a concept thus candidates tuple has only single element
                    graphResultsForPhraseToken[currentConceptOrRelation.name] = np.zeros((no_candidateds, 2))
                    
                elif len(currentCandidate) == 2: # currentConceptOrRelation is a pair thus candidates tuple has two element
                    graphResultsForPhraseRelation[currentConceptOrRelation.name] = np.zeros((no_candidateds, no_candidateds, 2))
                    
                elif len(currentCandidate) == 3: # currentConceptOrRelation is a triple thus candidates tuple has three element
                    graphResultsForTripleRelations[currentConceptOrRelation.name] = np.zeros((no_candidateds, no_candidateds, no_candidateds, 2))
                        
                else: # No support for more then three candidates yet
                    pass
                
        # Collect probabilities for candidates 
        for currentConceptOrRelation in conceptsRelations:
            currentCandidates = candidates_currentConceptOrRelation[currentConceptOrRelation]
            
            if currentCandidates is None:
                continue
            
            for currentCandidate in currentCandidates:
                if len(currentCandidate) == 1:   # currentConceptOrRelation is a concept thus candidates tuple has only single element
                    currentProbability = self.__getProbability(currentConceptOrRelation, *currentCandidate, fun=fun, epsilon=epsilon, hardConstrains=hardConstrains)
                    if currentProbability:
                        graphResultsForPhraseToken[currentConceptOrRelation.name][currentCandidate[0].instanceID] = currentProbability
                    
                elif len(currentCandidate) == 2: # currentConceptOrRelation is a pair thus candidates tuple has two element
                    currentCandidate1 = currentCandidate[0]
                    currentCandidate2 = currentCandidate[1]
                    currentProbability = currentConceptOrRelation.predict(self, currentCandidate1, currentCandidate2)
                    currentProbability = self.__getProbability(currentConceptOrRelation, *currentCandidate, fun=fun, epsilon=epsilon, hardConstrains=hardConstrains)
                    if currentProbability:
                        graphResultsForPhraseRelation[currentConceptOrRelation.name][currentCandidate1.instanceID][currentCandidate2.instanceID] = currentProbability

                elif len(currentCandidate) == 3: # currentConceptOrRelation is a triple thus candidates tuple has three element     
                    currentCandidate1 = currentCandidate[0]
                    currentCandidate2 = currentCandidate[1]
                    currentCandidate3 = currentCandidate[2]
                    currentProbability = self.__getProbability(currentConceptOrRelation, *currentCandidate, fun=fun, epsilon=epsilon, hardConstrains=hardConstrains)
                    
                    self.__myLogger.debug("currentConceptOrRelation is %s for relation %s and tokens %s %s %s - no variable created"%(currentConceptOrRelation,currentCandidate1,currentCandidate2,currentCandidate3,currentProbability))

                    if currentProbability:
                        graphResultsForTripleRelations[currentConceptOrRelation.name][currentCandidate1.instanceID][currentCandidate2.instanceID][currentCandidate3.instanceID]= currentProbability
                    
                else: # No support for more then three candidates yet
                    pass

        # Get ontology graph and then  ilpOntsolver
        myOntologyGraphs = {self.ontologyNode.getOntologyGraph()}
        
        for currentConceptOrRelation in conceptsRelations:
            currentOntologyGraph = currentConceptOrRelation.getOntologyGraph()
            
            if currentOntologyGraph is not None:
                myOntologyGraphs.add(currentOntologyGraph)
                
        myilpOntSolver = ilpOntSolverFactory.getOntSolverInstance(myOntologyGraphs)
        
        # Call ilpOntsolver with the collected probabilities for chosen candidates
<<<<<<< HEAD
        tokenResult, pairResult, tripleResult = \
            myilpOntSolver.calculateILPSelection(infer_candidatesID, graphResultsForPhraseToken, graphResultsForPhraseRelation, graphResultsForTripleRelations, minimizeObjective = minimizeObjective)
            
=======
        tokenResult, pairResult, tripleResult = myilpOntSolver.calculateILPSelection(infer_candidatesID, graphResultsForPhraseToken, graphResultsForPhraseRelation, graphResultsForTripleRelations)
        
        #return tokenResult, pairResult, tripleResult
    
>>>>>>> 60302635
        device = torch.device('cuda' if torch.cuda.is_available() else 'cpu')

        for concept_name in tokenResult:
            concept = conceptOrRelationDict[concept_name]
            currentCandidates = candidates_currentConceptOrRelation[concept]
            
            key = '<' + concept_name + '>/ILP'
            
            for infer_candidate in currentCandidates:
                infer_candidate[0].attributes[key] = torch.tensor([tokenResult[concept_name][infer_candidate[0].getInstanceID()]], device=device) 
                
        for concept_name in pairResult:
            concept = conceptOrRelationDict[concept_name]
            rootRelation = self.__findRootRelation(concept)
            currentCandidates = candidates_currentConceptOrRelation[concept]
            
            key = '<' + concept_name + '>/ILP'
            
            for infer_candidate in currentCandidates:
                infer_candidate[0].relationLinks[rootRelation.name][infer_candidate[1].getInstanceID()].attributes[key] = \
                    torch.tensor(pairResult[concept_name][infer_candidate[0].getInstanceID()][infer_candidate[1].getInstanceID()], device=device)
                        
        return #tokenResult, pairResult, tripleResult
    
        # Update triple
        for concept_name in tripleResult:
            concept = conceptOrRelationDict[concept_name]
            currentCandidates = candidates_currentConceptOrRelation[concept]
            for infer_candidate in currentCandidates:
                if infer_candidate[0] != infer_candidate[1] and infer_candidate[0] != infer_candidate[2] and infer_candidate[1] != infer_candidate[2]:
                    if DataNode.PredictionType["ILP"] not in infer_candidate[0].attributes:
                        infer_candidate[0].attributes[DataNode.PredictionType["ILP"]] = {}
                        
                    infer_candidate[0].attributes[DataNode.PredictionType["ILP"]][concept, (infer_candidate[1], infer_candidate[2])] = \
                        tripleResult[concept_name][infer_candidate[0].instanceID, infer_candidate[1].instanceID, infer_candidate[2].instanceID]


# Class constructing the data graph based on the sensors data during the model execution
class DataNodeBuilder(dict):
    def __getitem__(self, key):
        return dict.__getitem__(self, key)

    # Change elements of value to tuple if they are list - in order to use the value as dictionary key
    def __changToTuple(self, v):
        if isinstance(v, list):
            _v = []
            for v1 in v:
                _v.append(self.__changToTuple(v1))
                
            return tuple(_v)
        else:
            return v
        
    # Add or increase generic counter counting number of setitem calls
    def __addSetitemCounter(self):
        globalCounterName = 'Counter' + '_setitem'
        if not dict.__contains__(self, globalCounterName):
            dict.__setitem__(self, globalCounterName, 1)
        else:
            currentCounter =  dict.__getitem__(self, globalCounterName)
            dict.__setitem__(self, globalCounterName, currentCounter + 1)
            
    # Add or increase sensor counter counting number of setitem calls with the given sensor key
    def __addSensorCounters(self, skey, value):
        _value = value
        if isinstance(value, list):
            _value = self.__changToTuple(_value)
            
        counterNanme = 'Counter'
        for s in skey[2:]:
            counterNanme = counterNanme + '/' + s
            
        if not dict.__contains__(self, counterNanme):
            try:
               dict.__setitem__(self, counterNanme, {_value : {"counter": 1, "recent" : True}})
            except TypeError:
                return False
            
            return False
        else:
            currentCounter =  dict.__getitem__(self, counterNanme)
            
            if _value in currentCounter:
                currentCounter[_value]["counter"] = currentCounter[_value]["counter"] + 1 
                
                if currentCounter[_value]["recent"]:
                    return True
                else:
                    currentCounter[_value]["recent"] = True
                    return False
            else:
                currentCounter[_value]  = {"counter": 1, "recent" : True}
                
                return False
            
    # Find concept in the graph based on concept name
    def __findConcept(self, _conceptName, usedGraph):
        subGraph_keys = [key for key in usedGraph._objs]
        for subGraphKey in subGraph_keys:
            subGraph = usedGraph._objs[subGraphKey]
            
            for conceptNameItem in subGraph.concepts:
                if _conceptName == conceptNameItem:
                    concept = subGraph.concepts[conceptNameItem]
                    
                    return concept
        
        return None 
        
    # Cache with found concept infromation    
    __conceptInfoCache = {} 
    # Collect concept information defined in the graph
    def __findConceptInfo(self, usedGraph, concept):
        if concept in self.__conceptInfoCache:
            return self.__conceptInfoCache[concept]
        
        conceptInfo = {}
        
        conceptInfo['concept'] = concept
        
        conceptInfo['relation'] = False
        conceptInfo['relationAttrs'] = {}
        for arg_id, rel in enumerate(concept.has_a()): 
            conceptInfo['relation'] = True
            relationName = rel.src.name
            conceptName = rel.dst.name
                            
            conceptAttr = self.__findConcept(conceptName, usedGraph)

            conceptInfo['relationAttrs'][rel.name] = conceptAttr
            
        conceptInfo['root'] = False
        # Check if the concept is root concept 
        if ('contains' not in concept._in):
            conceptInfo['root'] = True
          
        conceptInfo['contains'] = []  
        # Check if concept contains other concepts
        if ('contains' in concept._out):
            for _contain in concept._out['contains']:
                _containName = _contain.name
                _containNameSplit = _containName.split('-')
                
                containsConcept = self.__findConcept(_containNameSplit[3], usedGraph)
                
                if containsConcept:
                    conceptInfo['contains'].append(containsConcept)
                
        conceptInfo['containedIn'] = []  
        # Check if concept is contained other concepts
        if ('contains' in concept._in):
            for _contain in concept._in['contains']:
                _containName = _contain.name
                _containNameSplit = _containName.split('-')
                
                containedConcept = self.__findConcept(_containNameSplit[0], usedGraph)
                
                if containedConcept:
                    conceptInfo['containedIn'].append(containedConcept)
        
        self.__conceptInfoCache[concept] = conceptInfo
        
        return conceptInfo
    
    # Build or update relation datanode in the data graph for a given key
    def __buildRelationLink(self, value, conceptInfo, keyDataName):
        # Check if data graph started
        existingRootDns = dict.__getitem__(self, 'dataNode') # Datanodes roots
        
        if not existingRootDns:
            return # No graph yet - information about relation should not be provided yet
        
        # Find if DatnNodes for this relation have been created
        relationName = conceptInfo['concept'].name
        existingDnsForRelation = existingRootDns[0].findDatanodes(existingRootDns, relationName) # DataNodes of the current relation
        
        # Find DataNodes connected by this relation based on graph definition
        existingDnsForAttr = OrderedDict() 
        for key, attr in conceptInfo['relationAttrs'].items():
            _existingDnsForAttr = existingRootDns[0].findDatanodes(existingRootDns, attr.name) # DataNodes of the given relations attribute concept
            
            if not _existingDnsForAttr:
                return
            
            existingDnsForAttr[key] = _existingDnsForAttr
    
        # Check the shape of the value if it is a Tensor of shape equal number of relation attributes
        if hasattr(value, 'shape'):
            for i, (k, a) in enumerate(existingDnsForAttr.items()):
                if len(a) != value.shape[i]:
                    return # Wrong shape not matching relation  attribute number
        else:
            return # Not Tensor
            
        # --- Create or update relation nodes
        
        # -- No DataNode of this relation created yet
        if len(existingDnsForRelation) == 0: 
            keys = [*existingDnsForAttr]
            
            for p in product(*existingDnsForAttr.values()): # Candidates
                instanceValue = ""
                instanceID = ' -> '.join([n.ontologyNode.name + ' ' + str(n.getInstanceID()) for n in p])
                rDn = DataNode(instanceID = instanceID, instanceValue = instanceValue, ontologyNode = conceptInfo['concept'])
                
                _p = tuple([__p.getInstanceID() for __p in p])                
                rDn.attributes[keyDataName] = value[_p]
                
                for i, dn in enumerate(p):
                    if i == 0:
                        dn.addRelationLink(relationName, rDn)
                    else:
                        # Impact
                        if relationName not in dn.impactLinks:
                            dn.impactLinks[relationName] = []
                            
                        if rDn not in dn.impactLinks[relationName]:
                            dn.impactLinks[relationName].append(rDn)
                        
                    rDn.addRelationLink(keys[i], dn)
                    
            return # Done - End the method
                    
        # -- DataNode with this relation already created  - update it with new attribute value
        for rDn in existingDnsForRelation:
           p = []
           for dn in rDn.getRelationLinks().values():
               p.append(dn[0].instanceID)
               
           _p = tuple(p)
           rDn.attributes[keyDataName] = value[_p]

    # Build or update dataNode in the data graph for a given key
    def __buildDataNode(self, value, conceptInfo, keyDataName):
        # ------ No DataNode yet
        if not dict.__contains__(self, 'dataNode'): 
            dns = []
            if not isinstance(value, (list, Tensor)): # Assuming that value is single element
                instanceValue = ""
                instanceID = dict.__getitem__(self, "READER")
                _dn = DataNode(instanceID = instanceID, instanceValue = instanceValue, ontologyNode = conceptInfo['concept'])
                
                _dn.attributes[keyDataName] = value
                
                dns.append(_dn)
            else: # Value is multiple elements
                for vIndex, v in enumerate(value):
                    instanceValue = ""
                    instanceID = vIndex
                    _dn = DataNode(instanceID = instanceID, instanceValue = instanceValue, ontologyNode = conceptInfo['concept'])
                    
                    _dn.attributes[keyDataName] = v
                    
                    dns.append(_dn)
                        
            dict.__setitem__(self, 'dataNode', dns)
            
            return # Done - End the method
        
        # ---------- DataNodes already created
        
        existingRootDns = dict.__getitem__(self, 'dataNode') # DataNodes roots
        existingDnsForConcept = existingRootDns[0].findDatanodes(existingRootDns, conceptInfo['concept'].name) # DataNodes of the current concept
        dns = []
        
        # -------- No Datanode of this concept created yet
        
        if len(existingDnsForConcept) == 0: 
            if isinstance(value, (list, Tensor)):
                if (len(value) == 1):
                    value = value[0]
                    
            if not isinstance(value, (list, Tensor)) :# Assuming that value is single element
                instanceValue = ""
                instanceID = dict.__getitem__(self, "READER")
                _dn = DataNode(instanceID = instanceID, instanceValue = instanceValue, ontologyNode = conceptInfo['concept'])
                
                _dn.attributes[keyDataName] = value
                ''
                if conceptInfo['root'] and len(conceptInfo['contains']) > 0:
                    for _contains in conceptInfo['contains']:
                        _existingDnsForConcept = existingRootDns[0].findDatanodes(existingRootDns, _contains.name) # DataNodes of the current concept
                        
                        for eDN in _existingDnsForConcept:
                            _dn.addChildDataNode(eDN)
                         
                    dns.append(_dn)   
                    dict.__setitem__(self, 'dataNode', dns) # New root
                else:
                    pass # ????

            else: # Value is multiple elements
                if not isinstance(value[0], (list, Tensor)): # Internal Value is not Tensor or list
                    dns1 = []
                    for vIndex, v in enumerate(value):
                        instanceValue = ""
                        instanceID = vIndex
                        _dn = DataNode(instanceID = instanceID, instanceValue = instanceValue, ontologyNode = conceptInfo['concept'])
                        
                        _dn.attributes[keyDataName] = v
                        
                        dns1.append(_dn)
                        
                    dns.append(dns1)
                elif len(value[0]) == 2:
                    # Backward information in the sensor data
                    if len(conceptInfo['contains']) > 0:
                        myContains = existingRootDns[0].findDatanodes(existingRootDns, conceptInfo['contains'][0].name) # Assume single contains for now
                        
                        if len(myContains) > 0:
                            # sort myContains ? - should be sorted - order based on creation
                            
                            i = 0
                            for _dnsIndex, _dns in enumerate(dns): 
                                for _dnsIndex1, _dns1 in enumerate(_dns):
                                    _i = _dnsIndex * len(_dns) + _dnsIndex1
                                    indexes = value[_i]
                                
                                    for _ in range(indexes[0], indexes[1] + 1):
                                        _dns1.addChildDataNode(myContains[i])
                                        i = i + 1
                else:
                    for vIndex, v in enumerate(value):
                        dns1 = []
                        for vIndex1, v1 in enumerate(v):
                            instanceValue = ""
                            instanceID = vIndex * len(v) + vIndex1
                            _dn = DataNode(instanceID = instanceID, instanceValue = instanceValue, ontologyNode = conceptInfo['concept'])
                            
                            _dn.attributes[keyDataName] = v1
                            
                            dns1.append(_dn)
                        
                        dns.append(dns1)
       
                # Forward information 
                if len(conceptInfo['containedIn']) > 0:
                    myContainedIn = existingRootDns[0].findDatanodes(existingRootDns, conceptInfo['containedIn'][0].name) # Assume single containedIn for now
                       
                    for myContainedInIndex, myContainedIn in enumerate(myContainedIn):
                        for dn in dns[myContainedInIndex]:
                            myContainedIn.addChildDataNode(dn)
                            
            return
            
        # ---------  DataNode with this concept already created - update it
        
        if not isinstance(value, (list, Tensor)): # Value is not Tensor or list
            if isinstance(existingDnsForConcept[0], DataNode):
                existingDnsForConcept[0].attributes[keyDataName] = value
        else: # Value is Tensor or List
            if len(existingDnsForConcept) > len(value): # Not enough elements in the value 
                pass
            elif len(existingDnsForConcept) == len(value):
                for vIndex, v in enumerate(value):
                    if isinstance(existingDnsForConcept[vIndex], DataNode):
                       existingDnsForConcept[vIndex].attributes[keyDataName] = v
                    else:
                       pass
            elif len(existingDnsForConcept) < len(value): # Too many elements in the value
                pass

    # Overloaded __setitem method of Dictionary - tracking sensor data and building corresponding data graph
    def __setitem__(self, key, value):
        start = time.time()
        self.__addSetitemCounter()
          
        skey = key.split('/')
        
        if self.__addSensorCounters(skey, value):
            return

        if value is None:
            return dict.__setitem__(self, key, value)
        
        if len(skey) < 3:
            return dict.__setitem__(self, key, value)
        
        usedGraph = dict.__getitem__(self, "graph")
        _conceptName = skey[2]
        concept = self.__findConcept(_conceptName, usedGraph)
        
        if not concept:
            return dict.__setitem__(self, key, value)
        
        conceptInfo = self.__findConceptInfo(usedGraph, concept)
        
        keyDataName = "".join(map(lambda x: '/' + x, skey[3:]))
        keyDataName = keyDataName[1:]

        if conceptInfo['relation']:
            self.__buildRelationLink(value, conceptInfo, keyDataName) # Build or update relation link
        else:                       
            self.__buildDataNode(value, conceptInfo, keyDataName)   # Build or update Data node
            
        # Add value to the underling dictionary
        r = dict.__setitem__(self, key, value)
        
        # ------------------- Collect time used for __setitem__
        end = time.time()
        if dict.__contains__(self, "DataNodeTime"):
            currenTime = dict.__getitem__(self, "DataNodeTime")
            currenTime = currenTime + end - start
        else:
            currenTime =  end - start
        dict.__setitem__(self, "DataNodeTime", currenTime)
        # -------------------
        
        if not r:
            pass
        
        return r                
                                             
    def __delitem__(self, key):
        return dict.__delitem__(self, key)

    def __contains__(self, key):
        return dict.__contains__(self, key)
    
    # Method returning constructed datanode
    def getDataNode(self):
        if dict.__contains__(self, 'dataNode'):
            _dataNode = dict.__getitem__(self, 'dataNode')
            
            if len(_dataNode) > 0:                
                return _dataNode[0]
        
        return None<|MERGE_RESOLUTION|>--- conflicted
+++ resolved
@@ -389,7 +389,7 @@
             value = value.tolist()  
             
         # Check if to  Process probability or return it as is  for hard constrains
-        if conceptRelation in hardConstrains: # This concept or relation will have hard constrain 
+        if hardConstrains is not None and conceptRelation in hardConstrains: # This concept or relation will have hard constrain 
             return value
             
         # Process probability through function and apply epsilon
@@ -567,16 +567,9 @@
         myilpOntSolver = ilpOntSolverFactory.getOntSolverInstance(myOntologyGraphs)
         
         # Call ilpOntsolver with the collected probabilities for chosen candidates
-<<<<<<< HEAD
         tokenResult, pairResult, tripleResult = \
             myilpOntSolver.calculateILPSelection(infer_candidatesID, graphResultsForPhraseToken, graphResultsForPhraseRelation, graphResultsForTripleRelations, minimizeObjective = minimizeObjective)
             
-=======
-        tokenResult, pairResult, tripleResult = myilpOntSolver.calculateILPSelection(infer_candidatesID, graphResultsForPhraseToken, graphResultsForPhraseRelation, graphResultsForTripleRelations)
-        
-        #return tokenResult, pairResult, tripleResult
-    
->>>>>>> 60302635
         device = torch.device('cuda' if torch.cuda.is_available() else 'cpu')
 
         for concept_name in tokenResult:
