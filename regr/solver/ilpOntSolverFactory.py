if __package__ is None or __package__ == '':
    from regr.solver.ilpConfig import ilpConfig 
    from regr.solver.ilpOntSolver import ilpOntSolver
else:
    from .ilpConfig import ilpConfig 
    from .ilpOntSolver import ilpOntSolver

class ilpOntSolverFactory:
    __instances = {}
    __classes = {}
    
    @classmethod
    def getClass(cls, *SolverClasses):
        if SolverClasses not in cls.__classes:
            class ImplClass(*SolverClasses): pass
            cls.__classes[SolverClasses] = ImplClass
        return cls.__classes[SolverClasses]

    @classmethod
    def getOntSolverInstance(cls, graph, *SupplementalClasses, _iplConfig=ilpConfig, **kwargs) -> ilpOntSolver:
        if graph is None:
            return None
        
        if not isinstance(graph, set):
            graph = {graph}
            
        ontologies = []
        
        graphOntologyError = set()
        for currentGraph in graph:
            if (currentGraph.ontology is not None) and (currentGraph.ontology.iri is not None):
                if currentGraph.ontology not in ontologies:
                    ontologies.append(currentGraph.ontology)
            else:
                graphOntologyError.add(currentGraph)
                
        ontologiesTuple = (*ontologies, )
        
<<<<<<< HEAD
        if ontologiesTuple not in cls.__instances:

            if _iplConfig is not None:
                if ilpConfig['ilpSolver'] == "Gurobi":
                    if __package__ is None or __package__ == '':
                        # from regr.solver.gurobiILPOntSolver import gurobiILPOntSolver
                        from regr.solver.gurobiILPOntSolver1 import gurobiILPOntSolver
                    else:
                        from .gurobiILPOntSolver1 import gurobiILPOntSolver
                    SolverClass = cls.getClass(gurobiILPOntSolver, *SupplementalClasses)
                elif ilpConfig['ilpSolver'] == "GEKKO":
                    if __package__ is None or __package__ == '':
                        from regr.solver.gekkoILPOntSolver import gekkoILPOntSolver
                    else:
                        from .gekkoILPOntSolver import gekkoILPOntSolver
                    SolverClass = cls.getClass(gekkoILPOntSolver, *SupplementalClasses)
=======
        if _iplConfig is not None:
            if _iplConfig['ilpSolver'] == "Gurobi":
                if __package__ is None or __package__ == '':
                    from regr.solver.gurobiILPOntSolver import gurobiILPOntSolver
>>>>>>> afec4f14
                else:
                    from .gurobiILPOntSolver import gurobiILPOntSolver
                SolverClass = cls.getClass(gurobiILPOntSolver, *SupplementalClasses)
            elif _iplConfig['ilpSolver'] == "GurobiLog":
                if __package__ is None or __package__ == '':
                    from regr.solver.gurobiILPOntLogSolver import gurobiILPOntLogSolver
                else:
                    from .gurobiILPOntLogSolver import gurobiILPOntLogSolver
                SolverClass = cls.getClass(gurobiILPOntLogSolver, *SupplementalClasses)
            elif _iplConfig['ilpSolver'] == "GEKKO":
                if __package__ is None or __package__ == '':
                    from regr.solver.gekkoILPOntSolver import gekkoILPOntSolver
                else:
                    from .gekkoILPOntSolver import gekkoILPOntSolver
                SolverClass = cls.getClass(gekkoILPOntSolver, *SupplementalClasses)
            elif _iplConfig['ilpSolver'] == "mini":
                if __package__ is None or __package__ == '':
                    from regr.solver.gurobi_solver import GurobiSolver
                else:
                    from .gurobi_solver import GurobiSolver
                SolverClass = cls.getClass(GurobiSolver, *SupplementalClasses)
            elif _iplConfig['ilpSolver'] == "mini_debug":
                if __package__ is None or __package__ == '':
                    from regr.solver.gurobi_solver_debug import GurobiSolverDebug
                else:
                    from .gurobi_solver_debug import GurobiSolverDebug
                SolverClass = cls.getClass(GurobiSolverDebug, *SupplementalClasses)
            elif _iplConfig['ilpSolver'] == "mini_log":
                if __package__ is None or __package__ == '':
                    from regr.solver.gurobi_log_solver import GurobilogSolver
                else:
                    from .gurobi_log_solver import GurobilogSolver
                SolverClass = cls.getClass(GurobilogSolver, *SupplementalClasses)
            elif _iplConfig['ilpSolver'] == "mini_log_debug":
                if __package__ is None or __package__ == '':
                    from regr.solver.gurobi_log_solver_debug import GurobilogSolverDebug
                else:
                    from .gurobi_log_solver_debug import GurobilogSolverDebug
                SolverClass = cls.getClass(GurobilogSolverDebug, *SupplementalClasses)
            else:
                if __package__ is None or __package__ == '':
                    from regr.solver.dummyILPOntSolver import dummyILPOntSolver
                else:
                    from .dummyILPOntSolver import dummyILPOntSolver
                SolverClass = cls.getClass(dummyILPOntSolver, *SupplementalClasses)

        key = (SolverClass, ontologiesTuple, frozenset(kwargs))
        if key not in cls.__instances:
            instance = SolverClass(graph, ontologiesTuple, **kwargs)
            cls.__instances[key] = instance

            if ontologiesTuple and graphOntologyError:
                for currentGraph in graphOntologyError:
                    instance.myLogger.error("Problem - graph %s ontology is not correctly defined %s"%(currentGraph.name,currentGraph.ontology))

            if ontologiesTuple:
                instance.myLogger.info("Returning new ilpOntSolver for %s using %s"%(ontologiesTuple,_iplConfig['ilpSolver']))
            else:
                instance.myLogger.info("Returning generic (not based on ontology) ilpOntSolver using %s"%(_iplConfig['ilpSolver']))

            return instance
        else:
            instance = cls.__instances[key]
            if ontologiesTuple:
                instance.myLogger.info("Returning existing ilpOntSolver for %s using %s"%(ontologiesTuple,_iplConfig['ilpSolver']))
            else:
                instance.myLogger.info("Returning existing generic ilpOntSolver using %s"%(_iplConfig['ilpSolver']))

            return instance<|MERGE_RESOLUTION|>--- conflicted
+++ resolved
@@ -36,29 +36,10 @@
                 
         ontologiesTuple = (*ontologies, )
         
-<<<<<<< HEAD
-        if ontologiesTuple not in cls.__instances:
-
-            if _iplConfig is not None:
-                if ilpConfig['ilpSolver'] == "Gurobi":
-                    if __package__ is None or __package__ == '':
-                        # from regr.solver.gurobiILPOntSolver import gurobiILPOntSolver
-                        from regr.solver.gurobiILPOntSolver1 import gurobiILPOntSolver
-                    else:
-                        from .gurobiILPOntSolver1 import gurobiILPOntSolver
-                    SolverClass = cls.getClass(gurobiILPOntSolver, *SupplementalClasses)
-                elif ilpConfig['ilpSolver'] == "GEKKO":
-                    if __package__ is None or __package__ == '':
-                        from regr.solver.gekkoILPOntSolver import gekkoILPOntSolver
-                    else:
-                        from .gekkoILPOntSolver import gekkoILPOntSolver
-                    SolverClass = cls.getClass(gekkoILPOntSolver, *SupplementalClasses)
-=======
         if _iplConfig is not None:
             if _iplConfig['ilpSolver'] == "Gurobi":
                 if __package__ is None or __package__ == '':
                     from regr.solver.gurobiILPOntSolver import gurobiILPOntSolver
->>>>>>> afec4f14
                 else:
                     from .gurobiILPOntSolver import gurobiILPOntSolver
                 SolverClass = cls.getClass(gurobiILPOntSolver, *SupplementalClasses)
