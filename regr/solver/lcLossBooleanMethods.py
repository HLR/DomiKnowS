--- conflicted
+++ resolved
@@ -46,11 +46,7 @@
         varFixed = []  
         for v in var:
             if v == None or self._isTensor(v) == 0:
-<<<<<<< HEAD
-                varFixed.append(torch.tensor(0)) # Uses 0 for None
-=======
                 varFixed.append(torch.tensor(0.0, device=self.current_device, requires_grad=True)) # Uses 0 for None
->>>>>>> 947c2b87
             else:
                 varFixed.append(v)
         
