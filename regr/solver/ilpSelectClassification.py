--- conflicted
+++ resolved
@@ -737,8 +737,8 @@
         # Add objectives
         Y_Q  = None
         for relationName in relationNames:
-            for token1 in  enumerate(tokens):
-                for token2 in  enumerate(tokens):
+            for token1Index, token1 in enumerate(tokens):
+                for token2Index, token2 in enumerate(tokens):
                     if token1 == token2 :
                         continue
     
@@ -933,16 +933,16 @@
                             if Z_Q is None:
                                 Z_Q = graphResultsForPhraseTripleRelation[tripleRelationName][token3Index][token2Index][token1Index]*z[tripleRelationName, token1, token2, token3]
                             else:
-                                Z_Q += graphResultsForPhraseTripleRelation[tripleRelationName][token2][token1][token]*z[tripleRelationName, token, token1, token2]
-    
-                        if (tripleRelationName+'-neg', token, token1, token2) in z: 
+                                Z_Q += graphResultsForPhraseTripleRelation[tripleRelationName][token3Index][token2Index][token1Index]*z[tripleRelationName, token1, token2, token3]
+    
+                        if (tripleRelationName+'-neg', token1, token2, token3) in z: 
                             if self.ilpSolver == "Gurobi":
                                 Z_Q += (1-graphResultsForPhraseTripleRelation[tripleRelationName][token3Index][token2Index][token1Index])*z[tripleRelationName+'-neg', token1, token2, token3]
                             elif self.ilpSolver == "GEKKO":
                                 if Z_Q is None:
                                     Z_Q = (1-graphResultsForPhraseTripleRelation[tripleRelationName][token3Index][token2Index][token1Index])*z[tripleRelationName+'-neg', token1, token2, token3]
                                 else:
-                                    z_Q += (1-graphResultsForPhraseTripleRelation[tripleRelationName][token3Index][token2Index][token1Index])*z[tripleRelationName+'-neg', token1, token2, token3]
+                                    Z_Q += (1-graphResultsForPhraseTripleRelation[tripleRelationName][token3Index][token2Index][token1Index])*z[tripleRelationName+'-neg', token1, token2, token3]
             
         return Z_Q
         
@@ -964,7 +964,8 @@
                 self.myLogger.info('graphResultsForPhraseTripleRelation for relation \"%s\" \n%s'%(tripleRelation, graphResultsForPhraseTripleRelation[tripleRelation]))
 
         conceptNames = graphResultsForPhraseToken.keys()
-        tokens = [x for x, _ in phrase]
+        #tokens = [x for x, _ in phrase]
+        tokens = phrase
                     
         try:
             if self.ilpSolver == "Gurobi":
@@ -1173,16 +1174,12 @@
 
         for prop in graph.poi:
             concept = prop.sup
-<<<<<<< HEAD
             prop_dict[concept_rank(concept)].append(prop)
-        max_rank = max(prop_dict.keys())
-=======
-            prop_dict[len(concept.has_a()) or 1].append(prop)
-        max_rank = 0
-
-        if (len(prop_dict.keys())) != 0:
+
+        if prop_dict:
             max_rank = max(prop_dict.keys())
->>>>>>> 35562d5c
+        else:
+            max_rank = 0
 
         # find base, assume only one base for now
         # FIXME: that means we are only considering problems with only one sentence
@@ -1381,14 +1378,14 @@
     tokenList = ["John", "works", "for", "IBM"]
     conceptNamesList = ["people", "organization", "other", "location", "O"]
     relationNamesList = ["work_for", "live_in", "located_in"]
-    
-    #                         peop  org   other loc   O
-    phrase_table = np.array([[0.70, 0.98, 0.95, 0.02, 0.00], # John
-                             [0.00, 0.50, 0.40, 0.60, 0.90], # works
-                             [0.02, 0.03, 0.05, 0.10, 0.90], # for
-                             [0.92, 0.93, 0.93, 0.90, 0.00], # IBM
-                            ])
-    test_graphResultsForPhraseToken = pd.DataFrame(phrase_table, index=tokenList, columns=conceptNamesList)
+
+    test_graphResultsForPhraseToken = {}
+    #                                                  John  works for   IBM
+    test_graphResultsForPhraseToken["people"] =       [0.7 , 0.  , 0.02, 0.92]
+    test_graphResultsForPhraseToken["organization"] = [0.98, 0.5 , 0.03, 0.93]
+    test_graphResultsForPhraseToken["other"] =        [0.95, 0.4 , 0.05, 0.93]
+    test_graphResultsForPhraseToken["location"] =     [0.02, 0.6 , 0.1 , 0.9 ]
+    test_graphResultsForPhraseToken["O"] =            [0.  , 0.9 , 0.9 , 0.  ]
     
     test_graphResultsForPhraseRelation = dict()
     
@@ -1399,8 +1396,7 @@
                                         [0.02, 0.03, 0.05, 0.10], # for
                                         [0.63, 0.20, 0.10, 0.90], # IBM
                                        ])
-    work_for_current_graphResultsForPhraseRelation = pd.DataFrame(work_for_relation_table, index=tokenList, columns=tokenList)
-    test_graphResultsForPhraseRelation["work_for"] = work_for_current_graphResultsForPhraseRelation
+    test_graphResultsForPhraseRelation["work_for"] = work_for_relation_table #work_for_current_graphResultsForPhraseRelation
     
     # live_in
     #                                   John  works for   IBM
@@ -1409,8 +1405,7 @@
                                        [0.02, 0.03, 0.05, 0.10], # for
                                        [0.10, 0.20, 0.10, 0.00], # IBM
                                        ])
-    live_in_current_graphResultsForPhraseRelation = pd.DataFrame(live_in_relation_table, index=tokenList, columns=tokenList)
-    test_graphResultsForPhraseRelation["live_in"] = live_in_current_graphResultsForPhraseRelation
+    test_graphResultsForPhraseRelation["live_in"] = live_in_relation_table
         
     # located_in
     #                                      John  works for   IBM
@@ -1419,13 +1414,11 @@
                                           [0.02, 0.03, 0.05, 0.10], # for
                                           [0.03, 0.20, 0.10, 0.00], # IBM
                                          ])
-    located_in_current_graphResultsForPhraseRelation = pd.DataFrame(located_in_relation_table, index=tokenList, columns=tokenList)
-    test_graphResultsForPhraseRelation["located_in"] = located_in_current_graphResultsForPhraseRelation
+    test_graphResultsForPhraseRelation["located_in"] = located_in_relation_table #located_in_current_graphResultsForPhraseRelation
         
     # ------Call solver -------
-    
     myilpOntSolver = ilpOntSolver.getInstance(test_graph)
-    tokenResult, relationsResult, _ = myilpOntSolver.calculateILPSelection(test_phrase, test_graphResultsForPhraseToken, test_graphResultsForPhraseRelation, None)
+    tokenResult, relationsResult, _ = myilpOntSolver.calculateILPSelection(tokenList, test_graphResultsForPhraseToken, test_graphResultsForPhraseRelation, None)
 
     print("\nResults - ")
     print(tokenResult)
@@ -1446,18 +1439,18 @@
 
     with Graph('spLanguage') as splang_Graph:
         splang_Graph.ontology = ('http://ontology.ihmc.us/ML/SPRL.owl', './examples/SpRL_new')
-    
+
         with Graph('linguistic') as ling_graph:
-            ling_graph.ontology = ('http://ontology.ihmc.us/ML/PhraseGraph.owl', './')
+            ling_graph.ontology = ('http://ontology.ihmc.us/ML/PhraseGraph.owl', './examples/SpRL_new')
             word = Concept(name ='word')
             phrase = Concept(name = 'phrase')
             sentence = Concept(name = 'sentence')
             phrase.has_many(word)
             sentence.has_many(phrase)
-    
+
         with Graph('application') as app_graph:
             splang_Graph.ontology = ('http://ontology.ihmc.us/ML/SPRL.owl', './examples/SpRL_new')
-    
+
             trajector = Concept(name='TRAJECTOR')
             landmark = Concept(name='LANDMARK')
             noneentity = Concept(name='NONE')
@@ -1466,7 +1459,7 @@
             landmark.is_a(phrase)
             noneentity.is_a(phrase)
             spatialindicator.is_a(phrase)
-    
+
             trajector.not_a(noneentity)
             trajector.not_a(spatialindicator)
             landmark.not_a(noneentity)
@@ -1477,8 +1470,11 @@
             spatialindicator.not_a(trajector)
             spatialindicator.not_a(landmark)
             spatialindicator.not_a(noneentity)
-    
+
             triplet = Concept(name='triplet')
+            triplet.has_a(landmark)
+            triplet.has_a(trajector)
+            triplet.has_a(spatialindicator)
             region = Concept(name='region')
             region.is_a(triplet)
             relation_none= Concept(name='relation_none')
@@ -1487,6 +1483,7 @@
             distance.is_a(triplet)
             direction = Concept(name='direction')
             direction.is_a(triplet)
+
 
     #------------------
     # sample input
@@ -1612,4 +1609,5 @@
             print(result)
             
 if __name__ == '__main__' :
-    sprlMain()+    sprlMain()
+    mainOld()