--- conflicted
+++ resolved
@@ -37,8 +37,8 @@
         padding = max([len(str(t)) for t in tokens])
         spacing = max([len(str(c)) for c in conceptNames]) + 1
         self.myLogger.debug("{:^{}}".format("", spacing) + ' '.join(map('{:^10}'.format, ['\''+ str(t) + '\'' for t in tokens])))
-        # for concept, tokenTable in graphResultsForPhraseToken.items():
-            # self.myLogger.debug("{:<{}}".format(concept, spacing) + ' '.join(map('{:^10f}'.format, [t for t in tokenTable])))
+        for concept, tokenTable in graphResultsForPhraseToken.items():
+            self.myLogger.debug("{:<{}}".format(concept, spacing) + ' '.join(map('{:^10f}'.format, [t for t in tokenTable])))
 
         # Create variables for token - concept and negative variables
         for conceptName in conceptNames: 
@@ -46,11 +46,8 @@
                 currentProbability = graphResultsForPhraseToken[conceptName][tokenIndex]
                 
                 # Check if probability not zero
-                if currentProbability[1] == 0:
-                    continue
-                # elif currentProbability[1] > 1:
-                #     self.myLogger.error("Probability %f is above 1 for concept %s and token %s created"%(currentProbability,token, conceptName))
-                #     continue
+                if currentProbability == 0:
+                    continue
 
                 # skip nan
                 if isbad(currentProbability):
@@ -61,7 +58,7 @@
                 #self.myLogger.debug("Created ILP variable for concept %s and token %s it's probability is %f"%(conceptName,token,currentProbability))
 
                 # Create negative variable
-                if True: # ilpOntSolver.__negVarTrashhold:
+                if currentProbability <= 1.0: # ilpOntSolver.__negVarTrashhold:
                     x['Not_'+conceptName, token]=m.addVar(vtype=GRB.BINARY,name="x_%s_is_not_%s"%(token, conceptName))
                 else:
                     self.myLogger.info("No ILP negative variable for concept %s and token %s created"%(token, conceptName))
@@ -341,19 +338,12 @@
                 if (conceptName, token) not in x:
                     continue
                            
-                currentQElement = graphResultsForPhraseToken[conceptName][tokenIndex][1] * x[conceptName, token]
-
+                currentQElement = graphResultsForPhraseToken[conceptName][tokenIndex]*x[conceptName, token]
                 X_Q += currentQElement
                 #self.myLogger.debug("Created objective element %s"%(currentQElement))
 
-<<<<<<< HEAD
-                if ('Not_'+conceptName, token) in x: 
-                    currentQElement = graphResultsForPhraseToken[conceptName][tokenIndex][0]*x['Not_'+conceptName, token]
-
-=======
                 if ('Not_'+conceptName, token) in x:
                     currentQElement = (1-graphResultsForPhraseToken[conceptName][tokenIndex])*x['Not_'+conceptName, token]
->>>>>>> afec4f14
                     X_Q += currentQElement
                     #self.myLogger.debug("Created objective element %s"%(currentQElement))
 
@@ -365,10 +355,10 @@
 
         self.myLogger.info('Starting method addRelationsConstrains with graphResultsForPhraseToken')
 
-        # if graphResultsForPhraseRelation is not None:
-        #     for relation in graphResultsForPhraseRelation:
-        #         self.myLogger.debug('graphResultsForPhraseRelation for relation \"%s\" \n%s'%(relation, np.column_stack( (["   "] + tokens, np.vstack((tokens, graphResultsForPhraseRelation[relation])))) ))
-        #
+        if graphResultsForPhraseRelation is not None:
+            for relation in graphResultsForPhraseRelation:
+                self.myLogger.debug('graphResultsForPhraseRelation for relation \"%s\" \n%s'%(relation, np.column_stack( (["   "] + tokens, np.vstack((tokens, graphResultsForPhraseRelation[relation])))) ))
+                
         relationNames = list(graphResultsForPhraseRelation)
             
         # Create variables for relation - token - token and negative variables
@@ -380,27 +370,19 @@
     
                     # Check if probability not zero
                     currentProbability = graphResultsForPhraseRelation[relationName][token1Index][token2Index]
-<<<<<<< HEAD
-                    # if currentProbability == 0:
-                    #     continue
-                    # elif currentProbability > 1:
-                    #     self.myLogger.error("Probability %f is above 1 for relation %s and tokens %s %s created"%(currentProbability,relationName,token1,token2))
-                    #     continue
-=======
                     if currentProbability == 0:
                         continue
 
                     # skip nan
                     if isbad(currentProbability):
                         continue
->>>>>>> afec4f14
 
                     # Create variable
                     y[relationName, token1, token2]=m.addVar(vtype=GRB.BINARY,name="y_%s_%s_%s"%(token1, relationName, token2))
                     #self.myLogger.debug("Probability for token %s in relation %s to token %s is %f"%(token1,relationName,token2, currentProbability))
                     
                     # Create negative variable
-                    if True: # ilpOntSolver.__negVarTrashhold:
+                    if currentProbability < 1.0: # ilpOntSolver.__negVarTrashhold:
                         y[relationName+'-neg', token1, token2]=m.addVar(vtype=GRB.BINARY,name="y_%s_not_%s_%s"%(token1, relationName, token2))
                     else:
                         self.myLogger.info("No ILP negative variable for relation %s and tokens %s %s created"%(relationName,token1,token2))
@@ -774,14 +756,12 @@
                     if (relationName, token1, token2) not in y:
                         continue
                         
-                    currentQElement = graphResultsForPhraseRelation[relationName][token1Index][token2Index][1]*y[relationName, token1, token2]
-
+                    currentQElement = graphResultsForPhraseRelation[relationName][token1Index][token2Index]*y[relationName, token1, token2]
                     Y_Q += currentQElement
                     #self.myLogger.debug("Created objective element %s"%(currentQElement))
 
                     if (relationName+'-neg', token1, token2) in y: 
-                        currentQElement = graphResultsForPhraseRelation[relationName][token1Index][token2Index][0]*y[relationName+'-neg', token1, token2]
-
+                        currentQElement = (1-graphResultsForPhraseRelation[relationName][token1Index][token2Index])*y[relationName+'-neg', token1, token2]
                         Y_Q += currentQElement
                         #self.myLogger.debug("Created objective element %s"%(currentQElement))
 
@@ -817,28 +797,19 @@
                         
                         # Check if probability not zero
                         currentProbability = graphResultsForPhraseTripleRelation[tripleRelationName][token1Index][token2Index][token3Index]
-                        #self.myLogger.info("Probability is %f for relation %s and tokens %s %s %s"%(currentProbability,tripleRelationName,token1,token2,token3))
-
                         if currentProbability == 0:
-<<<<<<< HEAD
-                            self.myLogger.debug("Probability is %f for relation %s and tokens %s %s %s - no variable created"%(currentProbability,tripleRelationName,token1,token2,token3))
-                            continue
-                        elif currentProbability > 1:
-                            self.myLogger.error("Probability %f is above 1 for relation %s and tokens %s %s %s - no variable created"%(currentProbability,tripleRelationName,token1,token2,token3))
-=======
                             continue
 
                         # skip nan
                         if isbad(currentProbability):
->>>>>>> afec4f14
                             continue
 
                         # Create variable
                         z[tripleRelationName, token1, token2, token3]=m.addVar(vtype=GRB.BINARY,name="z_%s_%s_%s_%s"%(tripleRelationName, token1, token2, token3))
-                        self.myLogger.debug("Created variable for relation %s between tokens %s %s %s, probability is %f"%(tripleRelationName,token1, token2, token3, currentProbability))
+                        #self.myLogger.debug("Probability for relation %s between tokens %s %s %s is %f"%(tripleRelationName,token1, token2, token3, currentProbability))
 
                         # Create negative variable
-                        if True: #ilpOntSolver.__negVarTrashhold:
+                        if currentProbability < 1.0: #ilpOntSolver.__negVarTrashhold:
                             z[tripleRelationName+'-neg', token1, token2, token3]=m.addVar(vtype=GRB.BINARY,name="y_%s_not_%s_%s_%s"%(tripleRelationName, token1, token2, token3))
                         else:
                             self.myLogger.info("No ILP negative variable for relation %s and tokens %s %s %s created"%(tripleRelationName,token1,token2,token3))
@@ -1049,14 +1020,10 @@
         
         for graph in self.myGraph:
             for lcKey, lc in graph.logicalConstrains.items():
-                if not lc.active:
-                    continue
-                    
-                self.myLogger.info('Processing Logical Constrain %s - %s - %s'%(lc.lcName, lc, [str(e) for e in lc.e]))
                 self._constructLogicalConstrains(lc, m, concepts, tokens, x, y, z, graphResultsForPhraseToken, graphResultsForPhraseRelation, graphResultsForPhraseTripleRelation, headLC = True)
                 
     def _constructLogicalConstrains(self, lc, m, concepts, tokens, x, y, z, graphResultsForPhraseToken, graphResultsForPhraseRelation, graphResultsForPhraseTripleRelation, resultVariableName='Final', headLC = False):
-        lcVariables = []
+        lcVariables = {}
         
         for eIndex, e in enumerate(lc.e): 
             if isinstance(e, Concept) or isinstance(e, LogicalConstrain): 
@@ -1070,76 +1037,98 @@
                 if isinstance(e, Concept): # -- Concept or Relation
                     typeOfConcept, conceptTypes = self._typeOfConcept(e)
                     conceptName = e.name
+                    lcVariables[conceptName] = {}
                     
                     if not variablesNames:
-                        #self.myLogger.info('Logical Constrain %s has no variables set for %s'%(lc.lcName,conceptName))
+                        self.myLogger.info('Logical Constrain %s has no variables set for %s'%(lc.lcName,conceptName))
                         variablesNames = ()
                     
                     if typeOfConcept == 'concept':
                         if len(variablesNames) == 0:
-                            variablesNames = ('x', )
+                            variablesNames = ('variableName1', )
                             
                         if len(variablesNames) > 1:
                             self.myLogger.warning('Logical Constrain %s has incorrect variables set %s for %s'%(lc.lcName,variablesNames,conceptName))
                             
-                        conceptVariables = {}
+                        _lcVariables = {}
                                     
                         for token in tokens:
                             if (conceptName, token) in x:
-                                conceptVariables[(token, )] = x[(conceptName, token)]
+                                _lcVariables[token] = [x[conceptName, token]]
                             else:
-                                conceptVariables[(token, )] = None
-   
-                        _lcVariables = {}
-                        _lcVariables[variablesNames] = conceptVariables
-                        
-                        lcVariables.append(_lcVariables)
+                                _lcVariables[token] = [None]
+                        
+                        lcVariables[conceptName] = {variablesNames[0]:_lcVariables}
                         
                     elif typeOfConcept == 'pair':
+                        _lcVariables1 = {}
+                        _lcVariables2 = {}
+    
                         if len(variablesNames) == 0:
-                            variablesNames = ('x', 'y')
+                            variablesNames = ('variableName1', 'variableName2')
                             
                         if len(variablesNames) > 2:
                             self.myLogger.warn('Logical Constrain %s has incorrect variables set %s for %s'%(lc.lcName,variablesNames,conceptName))
                             
-                        conceptVariables = {}
-
                         for tokensPair in permutations(tokens, r=2):
+                            #if tokensPair[0] in _lcVariables1: 
+                            #   print("Exists ", _lcVariables1[tokensPair[0]],  "for variable name ", variablesNames[0])
+                                 
                             if (conceptName, *tokensPair) in y:
-                                conceptVariables[tokensPair] = y[(conceptName, *tokensPair)]
+                                _lcVariables1[tokensPair[0]] = [y[(conceptName, *tokensPair)]]
+                                _lcVariables2[tokensPair[1]] = [y[(conceptName, *tokensPair)]]
                             else:
-                                conceptVariables[tokensPair] = None
+                                _lcVariables1[tokensPair[0]] = [None]
+                                _lcVariables2[tokensPair[1]] = [None]
                        
+                        #_lcVariables1[tokensPair[0]] = [None]
+                        lcVariables[conceptName] = {variablesNames[0]:_lcVariables1}
+                        lcVariables[conceptName][variablesNames[1]] = _lcVariables2
+    
+                        print(rer)
+                    elif typeOfConcept == 'triplet':
+                        variablesNamesNo = 3
+                        
                         _lcVariables = {}
-                        _lcVariables[variablesNames] = conceptVariables
-                        
-                        lcVariables.append(_lcVariables)
-    
-                    elif typeOfConcept == 'triplet':                        
-                        _lcVariables = {}
-                        
-                        if len(variablesNames) == 0:
-                            variablesNames = ('x', 'y', 'z')
-                            
-                        if len(variablesNames) > 3:
+                        
+                        if len(variablesNames) > variablesNamesNo:
                             self.myLogger.warn('Logical Constrain %s has incorrect variables set %s for %s'%(lc.lcName,variablesNames,conceptName))
-
-                        conceptVariables = {}
-
-                        for tokensPermutation in permutations(tokens, r=3):                            
-                            if (conceptName, *tokensPair) in z:
-                                conceptVariables[tokensPair] = z[(conceptName, *tokensPair)]
+                            
+                        if len(variablesNames) < variablesNamesNo:
+                            self.myLogger.info('Logical Constrain %s has not enough variables defined %s for %s'%(lc.lcName,variablesNames,conceptName))   
+                        
+                        updatedVariablesNames = []
+                        for variableNo in range(variablesNamesNo):
+                            if len(variablesNames) > variableNo:
+                                updatedVariablesNames.append(variablesNames[variableNo])
                             else:
-                                conceptVariables[tokensPair] = None
-                                
-                        _lcVariables = {}
-                        _lcVariables[variablesNames] = conceptVariables
-                        
-                        lcVariables.append(_lcVariables)
-                        
+                                variableNameforNo = "variableName" + str(variableNo)
+                                updatedVariablesNames.append(variableNameforNo)
+
+                            _lcVariables[variablesNames[variableNo]] = {}
+
+                        for tokensPermutation in permutations(tokens, r=variablesNamesNo):
+                            #print('tokensPermutation ', tokensPermutation)
+                            tokensPermutationILPVariable = None;
+                            
+                            if (conceptName, *tokensPermutation) in z:
+                                tokensPermutationILPVariable = z[(conceptName, *tokensPermutation)]
+                        
+                            for variableNo in range(variablesNamesNo):
+                                #if tokensPermutation[variableNo] in _lcVariables[variablesNames[variableNo]]: 
+                                #   print("Exists ", _lcVariables[variablesNames[variableNo]][tokensPermutation[variableNo]],  "for variable name ", variablesNames[variableNo])
+                                    
+                                if tokensPermutation[variableNo] not in _lcVariables[variablesNames[variableNo]]:
+                                    _lcVariables[variablesNames[variableNo]][tokensPermutation[variableNo]] = []
+                                    
+                                _lcVariables[variablesNames[variableNo]][tokensPermutation[variableNo]].append(tokensPermutationILPVariable)
+                        
+                        for variableName in updatedVariablesNames:
+                            lcVariables[conceptName][variableName] = _lcVariables[variableName]
+    
                 elif isinstance(e, LogicalConstrain): # LogicalConstrain - process recursively
                     if not variablesNames:
-                        #self.myLogger.info('Logical Constrain %s has no variables set for %s'%(lc.lcName,e.lcName))
+                        self.myLogger.info('Logical Constrain %s has no variables set for %s'%(lc.lcName,e))
                         variablesNames = ()
                         
                     if len(variablesNames) == 0:
@@ -1148,7 +1137,7 @@
                     if len(variablesNames) > 1:
                         self.myLogger.warning('Logical Constrain %s has incorrect variables set %s for %s'%(lc.lcName,variablesNames,e))
                     
-                    lcVariables.append(self._constructLogicalConstrains(e, m, concepts, tokens, x, y, z, graphResultsForPhraseToken, graphResultsForPhraseRelation, graphResultsForPhraseTripleRelation, resultVariableName = variablesNames[0]))
+                    lcVariables = self._constructLogicalConstrains(e, m, concepts, tokens, x, y, z, graphResultsForPhraseToken, graphResultsForPhraseRelation, graphResultsForPhraseTripleRelation, resultVariableName = variablesNames[0])
             elif isinstance(e, tuple): # tuple with named variable - skip for now
                 pass # Already processed in the previous iteration
             else:
@@ -1349,4 +1338,10 @@
         self.myLogger.info('End - elapsed time: %ims'%(elapsed.microseconds/1000))
         
         # Return results of ILP optimization
-        return tokenResult, relationResult, tripleRelationResult+        return tokenResult, relationResult, tripleRelationResult
+    
+        def inferILPConstrains(self, model_trail, *conceptsRelations): 
+            if len(conceptsRelations) == 0:
+                return model_trail
+            
+            return conceptsRelations[0].inferILPConstrains(self, model_trail, conceptsRelations[1:])