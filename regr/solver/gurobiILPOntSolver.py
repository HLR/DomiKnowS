--- conflicted
+++ resolved
@@ -39,31 +39,18 @@
         padding = max([len(str(t)) for t in tokens])
         spacing = max([len(str(c)) for c in conceptNames]) + 1
         self.myLogger.debug("{:^{}}".format("", spacing) + ' '.join(map('{:^10}'.format, ['\''+ str(t) + '\'' for t in tokens])))
-<<<<<<< HEAD
-        # for concept, tokenTable in graphResultsForPhraseToken.items():
-            # self.myLogger.debug("{:<{}}".format(concept, spacing) + ' '.join(map('{:^10f}'.format, [t for t in tokenTable])))
-=======
         for concept, tokenTable in graphResultsForPhraseToken.items():
             self.myLogger.debug("{:<{}}".format(concept, spacing) + ' '.join(map('{:^10f}'.format, [t[1] for t in tokenTable])))
->>>>>>> 66fca6b2
 
         # Create variables for token - concept and negative variables
         for conceptName in conceptNames: 
             for tokenIndex, token in enumerate(tokens):            
                 currentProbability = graphResultsForPhraseToken[conceptName][tokenIndex]
                 
-<<<<<<< HEAD
-                # Check if probability not zero
-                if currentProbability[1] == 0:
-=======
                 # Check if probability is NaN or if and has to be skipped
                 if self.valueToBeSkipped(currentProbability[1]):
                     self.myLogger.info("Probability is %f for concept %s and token %s - skipping it"%(currentProbability[1],token,conceptName))
->>>>>>> 66fca6b2
                     continue
-                # elif currentProbability[1] > 1:
-                #     self.myLogger.error("Probability %f is above 1 for concept %s and token %s created"%(currentProbability,token, conceptName))
-                #     continue
 
                 # Create variable
                 x[conceptName, token]=m.addVar(vtype=GRB.BINARY,name="x_%s_is_%s"%(token, conceptName))             
@@ -75,14 +62,10 @@
                     self.myLogger.info("No ILP negative variable for concept %s and token %s - created based on positive value %f"%(token, conceptName, currentProbability[0]))
 
                 # Create negative variable
-<<<<<<< HEAD
                 if True: # ilpOntSolver.__negVarTrashhold:
                     x['Not_'+conceptName, token]=m.addVar(vtype=GRB.BINARY,name="x_%s_is_not_%s"%(token, conceptName))
                 else:
                     self.myLogger.info("No ILP negative variable for concept %s and token %s created"%(token, conceptName))
-=======
-                x['Not_'+conceptName, token]=m.addVar(vtype=GRB.BINARY,name="x_%s_is_not_%s"%(token, conceptName))
->>>>>>> 66fca6b2
 
         # Add constraints forcing decision between variable and negative variables 
         for conceptName in conceptNames:
@@ -359,21 +342,14 @@
                 if (conceptName, token) not in x:
                     continue
                            
-<<<<<<< HEAD
                 currentQElement = graphResultsForPhraseToken[conceptName][tokenIndex][1] * x[conceptName, token]
 
-=======
-                currentQElement =  graphResultsForPhraseToken[conceptName][tokenIndex][1]*x[conceptName, token]
->>>>>>> 66fca6b2
                 X_Q += currentQElement
                 #self.myLogger.debug("Created objective element %s"%(currentQElement))
 
                 if ('Not_'+conceptName, token) in x: 
                     currentQElement = graphResultsForPhraseToken[conceptName][tokenIndex][0]*x['Not_'+conceptName, token]
-<<<<<<< HEAD
-
-=======
->>>>>>> 66fca6b2
+
                     X_Q += currentQElement
                     #self.myLogger.debug("Created objective element %s"%(currentQElement))
 
@@ -385,18 +361,11 @@
 
         self.myLogger.info('Starting method addRelationsConstrains with graphResultsForPhraseToken')
 
-<<<<<<< HEAD
-        # if graphResultsForPhraseRelation is not None:
-        #     for relation in graphResultsForPhraseRelation:
-        #         self.myLogger.debug('graphResultsForPhraseRelation for relation \"%s\" \n%s'%(relation, np.column_stack( (["   "] + tokens, np.vstack((tokens, graphResultsForPhraseRelation[relation])))) ))
-        #
-=======
         if graphResultsForPhraseRelation is not None:
             for relation in graphResultsForPhraseRelation:
                 #self.myLogger.debug('graphResultsForPhraseRelation for relation \"%s\" \n%s'%(relation, np.column_stack( (["   "] + tokens, np.vstack((tokens, graphResultsForPhraseRelation[relation])))) ))
                 pass
                 
->>>>>>> 66fca6b2
         relationNames = list(graphResultsForPhraseRelation)
             
         # Create variables for relation - token - token and negative variables
@@ -408,17 +377,9 @@
     
                     # Check if probability is NaN or if and has to be skipped
                     currentProbability = graphResultsForPhraseRelation[relationName][token1Index][token2Index]
-<<<<<<< HEAD
-                    # if currentProbability == 0:
-                    #     continue
-                    # elif currentProbability > 1:
-                    #     self.myLogger.error("Probability %f is above 1 for relation %s and tokens %s %s created"%(currentProbability,relationName,token1,token2))
-                    #     continue
-=======
                     if self.valueToBeSkipped(currentProbability[1]):
                         self.myLogger.info("Probability is %f for relation %s and tokens %s %s - skipping it"%(currentProbability[1],relationName,token1,token2))
                         continue
->>>>>>> 66fca6b2
 
                     # Create variable
                     y[relationName, token1, token2]=m.addVar(vtype=GRB.BINARY,name="y_%s_%s_%s"%(token1, relationName, token2))
@@ -430,14 +391,10 @@
                         self.myLogger.info("No ILP negative variable for relation %s and tokens %s %s - created based on positive value %f"%(relationName,token1,token2, currentProbability[0]))
                 
                     # Create negative variable
-<<<<<<< HEAD
                     if True: # ilpOntSolver.__negVarTrashhold:
                         y[relationName+'-neg', token1, token2]=m.addVar(vtype=GRB.BINARY,name="y_%s_not_%s_%s"%(token1, relationName, token2))
                     else:
                         self.myLogger.info("No ILP negative variable for relation %s and tokens %s %s created"%(relationName,token1,token2))
-=======
-                    y[relationName+'-neg', token1, token2]=m.addVar(vtype=GRB.BINARY,name="y_%s_not_%s_%s"%(token1, relationName, token2))
->>>>>>> 66fca6b2
                         
         # Add constraints forcing decision between variable and negative variables 
         for relationName in relationNames:
@@ -809,19 +766,13 @@
                         continue
                         
                     currentQElement = graphResultsForPhraseRelation[relationName][token1Index][token2Index][1]*y[relationName, token1, token2]
-<<<<<<< HEAD
-
-=======
->>>>>>> 66fca6b2
+
                     Y_Q += currentQElement
                     #self.myLogger.debug("Created objective element %s"%(currentQElement))
 
                     if (relationName+'-neg', token1, token2) in y: 
                         currentQElement = graphResultsForPhraseRelation[relationName][token1Index][token2Index][0]*y[relationName+'-neg', token1, token2]
-<<<<<<< HEAD
-
-=======
->>>>>>> 66fca6b2
+
                         Y_Q += currentQElement
                         #self.myLogger.debug("Created objective element %s"%(currentQElement))
 
@@ -874,14 +825,10 @@
                             self.myLogger.info("No ILP negative variable for relation %s and tokens %s %s %s - created based on positive value %f"%(tripleRelationName,token1,token2,token3, currentProbability[0]))
                         
                         # Create negative variable
-<<<<<<< HEAD
                         if True: #ilpOntSolver.__negVarTrashhold:
                             z[tripleRelationName+'-neg', token1, token2, token3]=m.addVar(vtype=GRB.BINARY,name="y_%s_not_%s_%s_%s"%(tripleRelationName, token1, token2, token3))
                         else:
                             self.myLogger.info("No ILP negative variable for relation %s and tokens %s %s %s created"%(tripleRelationName,token1,token2,token3))
-=======
-                        z[tripleRelationName+'-neg', token1, token2, token3]=m.addVar(vtype=GRB.BINARY,name="y_%s_not_%s_%s_%s"%(tripleRelationName, token1, token2, token3))
->>>>>>> 66fca6b2
                             
         # Add constraints forcing decision between variable and negative variables 
         for tripleRelationName in tripleRelationNames:            
