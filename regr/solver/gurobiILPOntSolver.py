--- conflicted
+++ resolved
@@ -608,15 +608,7 @@
         if "fixed" in dn.getAttributes() and dn.getAttributes()["fixed"].item() == 1:
             vDnLabel = self.__getLabel(dn, conceptName).item()
 
-<<<<<<< HEAD
-    def isVariableFixed(self, dn, conceptName, e):
-        labelKey = '<' + conceptName + ">/label" 
-
-        if "fixed" in dn.getAttributes() and dn.getAttributes()["fixed"].item() == 1:
-            if dn.getAttributes()[labelKey].item() == e[1]:
-=======
             if vDnLabel == e[1]:
->>>>>>> dcb188c4
                 return 1
             else:
                 return 0
@@ -645,13 +637,9 @@
                 xVarName = "%s_%s_is_%s"%(dn.getOntologyNode(), dn.getInstanceID(), e[1])
 
                 dn.getAttributes()[sampleKey][sampleSize][e[1]] = torch.ones(sampleSize, dtype=torch.bool, device = device)
-<<<<<<< HEAD
-                return (dn.getAttributes()[sampleKey][sampleSize][e[1]], (1.0, dn.getAttributes()[sampleKey][sampleSize][e[1]], xVarName))
-=======
                 xP = torch.ones(sampleSize, device = device)
                 
                 return (dn.getAttributes()[sampleKey][sampleSize][e[1]], (xP, dn.getAttributes()[sampleKey][sampleSize][e[1]], xVarName))
->>>>>>> dcb188c4
         
         if xPkey not in dn.attributes:
             if not sample:
@@ -988,19 +976,11 @@
                     self.myLogger.info('Processing Nested Logical Constrain %s(%s) - %s'%(e.lcName, e, e.strEs()))
                     if sample:
                         vDns, sampleInfoLC = self.__constructLogicalConstrains(e, booleanProcesor, m, dn, p, key = key, 
-<<<<<<< HEAD
-                                                                               lcVariablesDns = lcVariablesDns, headLC = False, loss = loss, sample = sample)
-                        sampleInfo = {**sampleInfo, **sampleInfoLC} # sampleInfo|sampleInfoLC in python 9
-                    else:
-                        vDns = self.__constructLogicalConstrains(e, booleanProcesor, m, dn, p, key = key, 
-                                                                 lcVariablesDns = lcVariablesDns, headLC = False, loss = loss, sample = sample)
-=======
                                                                                lcVariablesDns = lcVariablesDns, headLC = False, loss = loss, sample = sample, vNo=vNo)
                         sampleInfo = {**sampleInfo, **sampleInfoLC} # sampleInfo|sampleInfoLC in python 9
                     else:
                         vDns = self.__constructLogicalConstrains(e, booleanProcesor, m, dn, p, key = key, 
                                                                  lcVariablesDns = lcVariablesDns, headLC = False, loss = loss, sample = sample, vNo=vNo)
->>>>>>> dcb188c4
                     
                     if vDns == None:
                         self.myLogger.warning('Not found data for %s(%s) nested logical Constrain required to build Logical Constrain %s(%s) - skipping this constraint'%
@@ -1152,38 +1132,8 @@
                     mP = m
                     xP = x
                     
-<<<<<<< HEAD
-                for _x in x:
-                    # Map variables to the new copy model
-                    xP[_x] = mP.getVarByName(x[_x].VarName)
-                    
-                    rootConcept = dn.findRootConceptOrRelation(_x[0])
-                    
-                    dns = dn.findDatanodes(select = ((rootConcept,), ("instanceID", _x[2])))  
-                    
-                    if dns:
-                        if _x[1].startswith('Not'):
-                            xPkey = '<' + _x[0].name + '>/ILP/notxP'
-                        else:
-                            xPkey = '<' + _x[0].name + '>/ILP/xP'
-
-                        if xPkey not in dns[0].attributes:
-                            dns[0].attributes[xPkey] = {}
-                            
-                        if p not in dns[0].attributes[xPkey]:
-                            xkey = '<' + _x[0].name + '>/ILP/x'
-                            if xkey not in dns[0].attributes:
-                                continue
-                            
-                            xLen = len(dns[0].attributes[xkey])
-                            dns[0].attributes[xPkey][p] = [None] * xLen
-                            
-                        dns[0].attributes[xPkey][p][_x[3]] = mP.getVarByName(x[_x].VarName)
-                    
-=======
                     lckey = "/ILP/x"
             
->>>>>>> dcb188c4
                 # Prepare set with logical constraints for this run
                 lcs = []
                 for _p in lcP:
@@ -1482,11 +1432,8 @@
             self.myLogger.info('Calculating loss ')
             self.myLoggerTime.info('Calculating loss ')
 
-<<<<<<< HEAD
-=======
         myBooleanMethods.current_device = dn.current_device
         
->>>>>>> dcb188c4
         key = "/local/softmax"
         
         lcCounter = 0 # Count processed lcs
@@ -1566,85 +1513,6 @@
                 
                 sampleInfo = current_lcLosses['sampleInfo']
                     
-<<<<<<< HEAD
-                lcLosses[lcName] = {}
-                current_lcLosses = lcLosses[lcName]
-                
-                if not sample: # Loss value
-                    lossTensor = torch.zeros(len(lossList))#, requires_grad=True) # Entry lcs
-                    for i, l in enumerate(lossList):
-                        lossTensor[i] = float("nan")
-                        for entry in l:
-                            if entry is not None:
-                                if lossTensor[i] != lossTensor[i]:
-                                    lossTensor[i] = entry
-                                else:
-                                    lossTensor[i] += entry
-
-                    current_lcLosses['lossTensor'] = lossTensor
-                    current_lcLosses['loss'] = torch.nansum(lossTensor).item()
-                    
-                else: # -----------Sample
-                    # Prepare data
-                    currentDevice = "cpu"
-                    if lossList[0] != None and lossList[0][0] != None:
-                        currentDevice = lossList[0][0].device
-                        
-                    successesList = [] # Entry lcs successes
-                    sampleInfoFiltered = []
-                    lcSuccesses = torch.ones(sampleSize, device = currentDevice) # Consolidated successes for all the entry lcs
-                    lcVariables = {} # Unique variables used in all the entry lcs
-                    countSuccesses = torch.zeros(sampleSize, device = currentDevice)
-                    oneT = torch.ones(sampleSize, device = currentDevice)
-                    for i, l in enumerate(lossList):
-                        for currentFailures in l:
-                            if currentFailures is None:
-                                successesList.append(None)
-                                continue
-                            
-                            currentSuccesses = torch.sub(oneT, currentFailures.float())
-                            successesList.append(currentSuccesses)
-                                
-                            lcSuccesses =  lcSuccesses.mul_(currentSuccesses)
-                            countSuccesses = countSuccesses.add_(currentSuccesses)
-                            
-                            currentSampleInfo = []
-                            for k in sampleInfo.keys():
-                                for c in sampleInfo[k][i]:
-                                    if len(c) > 2:
-                                        currentSampleInfo.append(c)
-                                        
-                                        if c[2] not in lcVariables:
-                                            lcVariables[c[2]] = c
-                            
-                            sampleInfoFiltered.append(currentSampleInfo)
-                        
-                    # Calculate loss value
-                    lossTensor = torch.clone(lcSuccesses)
-                    #lossTensor = countSuccesses.div_(len(lossList))
-                    for v in lcVariables:
-                        currentV = lcVariables[v]
-                        
-                        S = currentV[1] # Sample for the current Variable
-                        notS = torch.sub(torch.ones(len(S), device=S.device), S.float()) # Negation of Sample
-                        
-                        P = currentV[0] # Tensor with the current variable p (v[0])
-                        oneMinusP = torch.sub(torch.ones(len(S), device=S.device), P) # Tensor with the current variable 1-p
-                        
-                        pS = torch.mul(P, S) # Tensor with p multiply by True variable sample
-                        oneMinusPS = torch.mul(oneMinusP, notS) # Tensor with 1-p multiply by False variable sample
-                        
-                        cLoss = pS.add(oneMinusPS) # Sum of p and 1-p tensors
-                                                        
-                        # Multiply the loss
-                        lossTensor = torch.mul(lossTensor, cLoss)
-                        
-                    current_lcLosses['loss'] = torch.nansum(lossTensor).item() # Sum of losses across sample for x|=alfa
-
-                    current_lcLosses['lossTensor'] = lossTensor
-                    current_lcLosses['lcSuccesses'] = lcSuccesses
-                    current_lcLosses['lcVariables'] = lcVariables
-=======
                 successesList = [] # Entry lcs successes
                 lcSuccesses = torch.ones(sampleSize, device = currentDevice) # Consolidated successes for all the entry lcs
                 lcVariables = {} # Unique variables used in all the entry lcs
@@ -1783,46 +1651,11 @@
                 else:
                     self.myLoggerTime.info('Processing time for Lc %s with %i entries and %i variables is: %ims'
                                            %(lcName, len(lossList), len(lcVariables), current_lcLosses['elapsedInMsLC']))
->>>>>>> dcb188c4
         
         self.myLogger.info('')
 
         self.myLogger.info('Processed %i logical constraints'%(lcCounter))
         self.myLoggerTime.info('Processed %i logical constraints'%(lcCounter))
-<<<<<<< HEAD
-              
-        if sample:
-            if sampleGlobalLoss: # Calculate global sample loss  
-                globalLossT = torch.zeros(sampleSize, device = currentDevice)
-                globalSuccesses = torch.ones(sampleSize, device = currentDevice)
-                for lc in lcLosses:
-                    currentLC = lcLosses[lc]
-                    
-                    globalSuccesses = globalSuccesses.mul_(currentLC['lcSuccesses']) # Multiply to find common successes
-                    globalLossT = globalLossT.add_(currentLC['lossTensor']) 
-                        
-                globalLossFiltered = torch.mul(globalSuccesses, globalLossT) # Select loss for common successes
-    
-                globalLoss = torch.nansum(globalLossFiltered).item()
-                lcLosses['globalLoss'] = globalLoss
-                
-                globalSuccessesCounter = torch.nansum(globalSuccesses).item()
-                self.myLoggerTime.info('Count of global Successes is: %f'%(globalSuccessesCounter))
-                
-                lossSum = torch.nansum(globalLossT).item()
-                self.myLoggerTime.info('Sum of lc losses: %f'%(lossSum))
-    
-                self.myLogger.info('Calculated sample global loss: %f'%(lcLosses['globalLoss']))
-                self.myLoggerTime.info('Calculated sample global loss: %f'%(lcLosses['globalLoss']))
-            else:
-                globalLossT = torch.zeros(sampleSize, device = currentDevice)
-                for lc in lcLosses:
-                    globalLossT = globalLossT.add_(lcLosses[lc]['lossTensor']) 
-                
-                lossSum = torch.nansum(globalLossT).item()
-                self.myLoggerTime.info('Sum of lc losses: %f'%(lossSum))
-=======
->>>>>>> dcb188c4
             
         end = process_time() # timer()
         elapsedInS = end - start
