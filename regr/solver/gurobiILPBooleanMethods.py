--- conflicted
+++ resolved
@@ -20,8 +20,6 @@
     def __varIsNumber(self, var):
         return not isinstance(var, Var)
     
-<<<<<<< HEAD
-=======
     def preprocessLogicalMethodVar(self, var, logicMethodName, varNameConnector, onlyConstrains = False, minN = 2):
         # -- Check types of vars - gather information about them
         varsInfo = {}
@@ -75,100 +73,10 @@
             
         return varsInfo
     
->>>>>>> 947c2b87
     def notVar(self, m, var, onlyConstrains = False):
         logicMethodName = "NOT"
         
         # -- Consider None
-<<<<<<< HEAD
-        if var is None:
-            var = 0
-        # --
-        
-        varName = var
-        if not self.__varIsNumber(var):
-            varName = var.VarName
-            
-        if self.ifLog: self.myLogger.debug("%s called with : %s"%(logicMethodName,varName))
-            
-        # If only constructing constrains forcing NOT to be true 
-        if onlyConstrains:
-            if self.__varIsNumber(var):
-                self.myLogger.warning("%s has set value: %s - do nothing"%(logicMethodName,varName))
-                return 
-            
-            m.addConstr(var == 0, name='Not:')
-            if self.ifLog: self.myLogger.debug("%s created constraint only: not %s == %i"%(logicMethodName,varName,0))
-
-            return
-        
-        # ------- If creating variables representing value of NOT build of provided variable
-
-        if self.__varIsNumber(var):
-            if var == 0:
-                if self.ifLog: self.myLogger.debug("%s returns: %i"%(logicMethodName,1))
-                return 1
-            else:
-                if self.ifLog: self.myLogger.debug("%s returns: %i"%(logicMethodName,0))
-                return 0
-            
-        varNOTName = "not_%s"%(varName)
-        varNOTName = varNOTName[:254]
-        varNOT = m.addVar(vtype=GRB.BINARY, name=varNOTName)
-        if m: m.update()
-
-        m.addConstr(varNOT + var == 1, name='Not:')
-        if self.ifLog: self.myLogger.debug("%s created constraint: %s + %s == %i "%(logicMethodName,varNOT.VarName,varName,1))
-
-        if self.ifLog: self.myLogger.debug("%s returns: %s"%(logicMethodName,varNOT.VarName))    
-        return varNOT
-    
-    def preprocessLogicalMethodVar(self, var, logicMethodName, varNameConnector, onlyConstrains = False):
-        # -- Check types of vars - gather information about them
-        varsInfo = {}
-        varsInfo['N'] = len(var) # Number of variables
-        varsInfo['iLPVars'] = [] # ILP variables
-        varsInfo['varsNames'] = [] # Names of vars
-        varsInfo['varName'] = "" # Name of the new AND variable if created
-        varsInfo['numberMul'] = 1 # multiplication of numbers if present
-        varsInfo['numberSum'] = 0 # summation of numbers if present
-
-        for currentVar in var:
-            if self.__varIsNumber(currentVar):
-                varsInfo['varsNames'].append(currentVar)
-                varsInfo['numberMul'] *= currentVar
-                varsInfo['numberSum'] += currentVar
-            else:
-                try:
-                    varsInfo['varsNames'].append(currentVar.VarName)
-                except AttributeError:
-                    pass
-                
-                varsInfo['iLPVars'].append(currentVar)
-                
-                varsInfo['varName'] += varNameConnector
-                varsInfo['varName'] += "_%s_" % (currentVar.VarName)
-                
-        if self.ifLog: self.myLogger.debug("%s called with: %s"%(logicMethodName, varsInfo['varsNames']))
-        
-        if onlyConstrains:
-            if varsInfo['N'] < 2: # Less than two variables
-                if self.ifLog: self.myLogger.debug("%s has no enough variable - %i, returning without creating constraint"%(logicMethodName,varsInfo['N']))
-                return
-                
-            if len(varsInfo['iLPVars']) == 0: # No ILP variables
-                if self.ifLog: self.myLogger.debug("%s has no  ILP variable, returning without creating constraint"%(logicMethodName))
-                return 
-        else:      
-            if varsInfo['N'] < 2: # Less than two variables
-                if self.ifLog: self.myLogger.debug("%s returns: %s"%(logicMethodName,'None'))
-                return None
-            
-        return varsInfo
-            
-    def and2Var(self, m, var1, var2, onlyConstrains = False):
-        return self.andVar(m, (var1, var2), onlyConstrains= onlyConstrains )
-=======
         varFixed = []  
         if var is None:
             varFixed.append(0)
@@ -208,7 +116,6 @@
             
     def and2Var(self, m, var1, var2, onlyConstrains = False):
         return self.andVar(m, (var1, var2), onlyConstrains=onlyConstrains)
->>>>>>> 947c2b87
     
     def andVar(self, m, *var, onlyConstrains = False):
         logicMethodName = "AND"
@@ -220,12 +127,9 @@
                 varFixed.append(1)
             else:
                 varFixed.append(v)
-<<<<<<< HEAD
-        
-        var = varFixed
-        # --
-        
-        varsInfo = self.preprocessLogicalMethodVar(var, logicMethodName, "and", onlyConstrains=onlyConstrains)
+        # --
+        
+        varsInfo = self.preprocessLogicalMethodVar(varFixed, logicMethodName, "and", onlyConstrains=onlyConstrains)
         if varsInfo == None:
             return
         
@@ -240,23 +144,19 @@
                 return
             
             # Create constraint as there are at least two ILP variables and all numbers, if present, are 1
-            varSumLinExpr = LinExpr()
-            for currentVar in varsInfo['iLPVars']:    
-                varSumLinExpr.addTerms(1.0, currentVar)
-        
-            if self.ifLog: self.myLogger.debug("%s created constraint only: and %s > 1"%(logicMethodName,varSumLinExpr))
-
-            m.addConstr(len(varsInfo['iLPVars']) - varSumLinExpr <= 0, name='And:') # varSumLinExpr >= N
+            if self.ifLog: self.myLogger.debug("%s created constraint only: and %s > 1"%(logicMethodName,varsInfo['varSumLinExprStr']))
+
+            m.addConstr(len(varsInfo['iLPVars']) - varsInfo['varSumLinExpr'] <= 0, name='And:') # varSumLinExpr >= N
             return
         else:  
             # -- If creating variables representing value of AND build of provided variables
             
             if varsInfo['numberMul'] == 0: # Vars numbers multiply to 0 - at least one zero present
-                if self.ifLog: self.myLogger.debug("%s has zero, returning without creating constraint"%(logicMethodName))
+                if self.ifLog: self.myLogger.debug("%s has zero, returning 0 without creating additional constraint"%(logicMethodName))
                 return 0
             
             if len(varsInfo['iLPVars']) == 0: # No ILP variables
-                if self.ifLog: self.myLogger.debug("%s has no  ILP variable, returning without creating constraint"%(logicMethodName))
+                if self.ifLog: self.myLogger.debug("%s has no ILP variable, returning %i without creating additional constraint"%(logicMethodName, varsInfo['numberMul']))
                 return varsInfo['numberMul']
             
             if len(varsInfo['iLPVars']) == 1: # Only single ILP variable; rest has to be ones here
@@ -266,66 +166,6 @@
             # -- More than one ILP variable and rest is ones 
             
             # Create new variable
-            varsInfo['varName'] = '{:.200}'.format(varsInfo['varName'])
-            varsInfo['varName'] = varsInfo['varName'][:254]
-            varAND = m.addVar(vtype=GRB.BINARY, name=varsInfo['varName'])
-            if m: m.update()
-    
-            # Build constraints 
-            for currentVar in var:
-                if self.__varIsNumber(currentVar):
-                    continue
-                
-                m.addConstr(varAND - currentVar <= 0, name='And:') # varAND <= currentVar
-    
-            varSumLinExpr = LinExpr()
-            for currentVar in var:
-                if self.__varIsNumber(currentVar):
-                    continue
-                    
-                varSumLinExpr.addTerms(1.0, currentVar)
-            
-            m.addConstr(varSumLinExpr - varAND <= len(varsInfo['iLPVars']) - 1, name='And:') #  varSumLinExpr <= varAND + N - 1
-=======
-        # --
-        
-        varsInfo = self.preprocessLogicalMethodVar(varFixed, logicMethodName, "and", onlyConstrains=onlyConstrains)
-        if varsInfo == None:
-            return
-        
-        # -- If only constructing constrains forcing AND to be true 
-        if onlyConstrains:    
-            if varsInfo['numberMul'] == 0: # Vars numbers multiply to 0 - at least one zero present
-                if self.ifLog: self.myLogger.debug("%s has zero, returning without creating constraint"%(logicMethodName))
-                return
-            
-            if len(varsInfo['iLPVars']) == 1: # if only one ILP variable
-                if self.ifLog: self.myLogger.debug("%s has no enough ILP variable - %i, returning without creating constraint"%(logicMethodName,len(varsInfo['iLPVars'])))
-                return
-            
-            # Create constraint as there are at least two ILP variables and all numbers, if present, are 1
-            if self.ifLog: self.myLogger.debug("%s created constraint only: and %s > 1"%(logicMethodName,varsInfo['varSumLinExprStr']))
-
-            m.addConstr(len(varsInfo['iLPVars']) - varsInfo['varSumLinExpr'] <= 0, name='And:') # varSumLinExpr >= N
-            return
-        else:  
-            # -- If creating variables representing value of AND build of provided variables
-            
-            if varsInfo['numberMul'] == 0: # Vars numbers multiply to 0 - at least one zero present
-                if self.ifLog: self.myLogger.debug("%s has zero, returning 0 without creating additional constraint"%(logicMethodName))
-                return 0
-            
-            if len(varsInfo['iLPVars']) == 0: # No ILP variables
-                if self.ifLog: self.myLogger.debug("%s has no ILP variable, returning %i without creating additional constraint"%(logicMethodName, varsInfo['numberMul']))
-                return varsInfo['numberMul']
-            
-            if len(varsInfo['iLPVars']) == 1: # Only single ILP variable; rest has to be ones here
-                if self.ifLog: self.myLogger.debug("%s has ones and only single variable: %s, it is returned"%(logicMethodName,varsInfo['iLPVars'][0]))
-                return varsInfo['iLPVars'][0]
-                    
-            # -- More than one ILP variable and rest is ones 
-            
-            # Create new variable
             varAND = m.addVar(vtype=GRB.BINARY, name=varsInfo['varName'])
             if m: m.update()
     
@@ -334,17 +174,11 @@
                 m.addConstr(varAND - currentVar <= 0, name='And:') # varAND <= currentVar
             
             m.addConstr(varsInfo['varSumLinExpr'] - varAND <= len(varsInfo['iLPVars']) - 1, name='And:') #  varSumLinExpr <= varAND + N - 1
->>>>>>> 947c2b87
 
             if self.ifLog: self.myLogger.debug("%s returns: %s"%(logicMethodName,varAND.VarName))
             return varAND
     
     def or2Var(self, m, var1, var2, onlyConstrains = False):
-<<<<<<< HEAD
-        return self.orVar(m, (var1, var2), onlyConstrains = onlyConstrains )
-    
-    def orVar(self, m, *var, onlyConstrains = False):
-=======
         return self.orVar(m, (var1, var2), onlyConstrains = onlyConstrains)
     
     def orVar(self, m, *var, onlyConstrains = False):
@@ -355,7 +189,6 @@
             
             return self.notVar(m, self.andVar(m, *notVar), onlyConstrains=onlyConstrains)
         
->>>>>>> 947c2b87
         logicMethodName = "OR"
         
         # -- Consider None
@@ -365,59 +198,6 @@
                 varFixed.append(0)
             else:
                 varFixed.append(v)
-<<<<<<< HEAD
-        
-        var = varFixed
-        # --
-        
-        # -- Check types of vars - gather information about them
-        N = len(var) # Number of variables
-        iLPVars = [] # ILP variables
-        varsNames = [] # Names of vars
-        andVarName = "" # Name of the new AND variable if created
-        numberSum = 0 # summation of numbers if present
-        for currentVar in var:
-            if self.__varIsNumber(currentVar):
-                varsNames.append(currentVar)
-                numberSum += currentVar
-            else:
-                try:
-                    varsNames.append(currentVar.VarName)
-                except AttributeError:
-                    pass
-                
-                iLPVars.append(currentVar)
-                
-                andVarName += "and"
-                andVarName += "_%s_" % (currentVar.VarName)
-                
-        if self.ifLog: self.myLogger.debug("%s called with: %s"%(logicMethodName, varsNames))
-        
-        # If only constructing constrains forcing OR to be true 
-        if onlyConstrains:
-            if N < 2: # Less than two variables
-                if self.ifLog: self.myLogger.debug("%s has no enough variable - %i, returning without creating constraint"%(logicMethodName,N))
-                return
-                
-            if len(iLPVars) < 2: # Less than two ILP variables
-                if self.ifLog: self.myLogger.debug("%s has no enough ILP variable - %i, returning without creating constraint"%(logicMethodName,len(iLPVars)))
-                return
-            
-            varSumLinExpr = LinExpr()
-            for currentVar in var:
-                if not self.__varIsNumber(currentVar):
-                    varSumLinExpr.addTerms(1.0, currentVar)
-                elif currentVar == 1: # currentVar is Number 
-                    if self.ifLog: self.myLogger.debug("%s created no constraint variable is already %f"%(logicMethodName, currentVar))
-                    return
-                elif currentVar == 0: # currentVar is Number 
-                    if self.ifLog: self.myLogger.debug("%s ignoring %f has not effect on value"%(logicMethodName,currentVar)) 
-                else:
-                    if self.ifLog: self.myLogger.warning("%s ignoring %f - incorrect"%(logicMethodName,currentVar)) 
-
-            if varSumLinExpr.size() == 0:
-                if self.ifLog: self.myLogger.debug("%s created no constraint - the value of the method is 0"%(logicMethodName))
-=======
         # --
         
         varsInfo = self.preprocessLogicalMethodVar(varFixed, logicMethodName, "or", onlyConstrains=onlyConstrains)
@@ -428,76 +208,12 @@
         if onlyConstrains:
             if varsInfo['numberSum'] > 0: # Vars numbers sum non 0 - at least one present
                 if self.ifLog: self.myLogger.debug("%s has ones, returning without creating constraint"%(logicMethodName))
->>>>>>> 947c2b87
                 return
             
             if len(varsInfo['iLPVars']) == 1: # if only one ILP variable
                 if self.ifLog: self.myLogger.debug("%s has no enough ILP variable - %i, returning without creating constraint"%(logicMethodName,len(varsInfo['iLPVars'])))
                 return
             
-<<<<<<< HEAD
-            varSumLinExprStr = str(varSumLinExpr)
-            if self.ifLog: self.myLogger.debug("%s created constraint only: %s >= %i"%(logicMethodName,
-                                                        varSumLinExprStr[varSumLinExprStr.index(':') + 1 : varSumLinExprStr.index('>')],1))
-            
-            return
-        
-        # ------- If creating variables representing value of OR build of provided variables
-        
-        # Build new variables name and add it to model
-        noOfZeros = 0
-        orVarName = ""
-        for currentVar in var:
-            if self.__varIsNumber(currentVar):
-                if currentVar == 1:
-                    if self.ifLog: self.myLogger.debug("%s created no new variable method value is 1 - returning 1"%(logicMethodName))
-                    return 1
-                elif currentVar == 0:
-                    noOfZeros = noOfZeros + 1
-                else:
-                    if self.ifLog: self.myLogger.warning("%s ignoring %f - incorrect"%(logicMethodName,currentVar)) 
-            else:
-                orVarName += "or"
-                orVarName += "_%s_" % (currentVar.VarName)
-
-
-        # If only single ILP variable: rest is zeros as ones already returned
-        if (N - noOfZeros == 1):
-            for currentVar in var:
-                if not self.__varIsNumber(currentVar):
-                    if self.ifLog: self.myLogger.debug("%s has zeros and only single variable: %s, it is returned"%(logicMethodName,currentVar))
-                    return currentVar
-                
-        # Create new variable
-        orVarName = '{:.200}'.format(orVarName)
-        orVarName = orVarName[:254]
-        varOR = m.addVar(vtype=GRB.BINARY, name=orVarName)
-        if m: m.update()
-
-        # Build constrains
-        for currentVar in var:
-            if not self.__varIsNumber(currentVar):
-                m.addConstr(currentVar - varOR <= 0, name='Or:') # currentVar <= varOR
-                if self.ifLog: self.myLogger.debug("%s created constraint: %s - %s <= %i"%(logicMethodName,currentVar.VarName,orVarName,0))
-            else:
-                pass # Only 0 possible now - has no effect on the Or value
-
-        varSumLinExpr = LinExpr()
-        for currentVar in var:
-            if not self.__varIsNumber(currentVar):
-                varSumLinExpr.addTerms(1.0, currentVar)
-            else:
-                pass
-            
-        m.addConstr(varSumLinExpr - varOR >= 0, name='Or:') # varSumLinExpr >= varOR
-        varSumLinExprStr = str(varSumLinExpr)
-        if self.ifLog: self.myLogger.debug("%s created constraint: %s - %s >= %i"
-                                           %(logicMethodName,varSumLinExprStr[varSumLinExprStr.index(':') + 1 : varSumLinExprStr.index('>')],
-                                             orVarName,1-1))
-
-        if self.ifLog: self.myLogger.debug("%s returns new variable: %s"%(logicMethodName,varOR.VarName))
-        return varOR
-=======
             # Create constraint as there are at least two ILP variables and all numbers, if present, are 1            
             m.addConstr(varsInfo['varSumLinExpr'] >= 1, name='Or:')
             
@@ -522,7 +238,6 @@
             # Create new variable
             varOR = m.addVar(vtype=GRB.BINARY, name=varsInfo['varName'])
             if m: m.update()
->>>>>>> 947c2b87
     
             # Build constrains
             for currentVar in varsInfo['iLPVars']:
@@ -932,7 +647,6 @@
             return None
             
         if self.ifLog: self.myLogger.debug("%s called with limit: %i and operation %s"%(logicMethodName,limit,limitOp))
-<<<<<<< HEAD
         
         # -- Consider None
         varFixed = []  
@@ -945,64 +659,14 @@
         var = varFixed
         # --
         
-        # Get names of variables - some of them can be numbers
-        noOfILPVars = 0 # count the numbers in variables
-        varsNames = []
-        numberSum = 0
-        for currentVar in var:
-            if self.__varIsNumber(currentVar):
-                varsNames.append(currentVar)
-                numberSum += currentVar
-            else:
-                varsNames.append(currentVar.VarName)
-                noOfILPVars += 1
-            
-        updatedLimit = limit - numberSum
-
-        if self.ifLog: self.myLogger.debug("%s called with: %s"%(logicMethodName, varsNames))
-        
-        varSumLinExpr = LinExpr()
-        for currentVar in var:
-            if not self.__varIsNumber(currentVar):
-                varSumLinExpr.addTerms(1.0, currentVar)
-=======
-        
-        # -- Consider None
-        varFixed = []  
-        for v in var:
-            if v is None:
-                varFixed.append(0)
-            else:
-                varFixed.append(v)
-        
-        var = varFixed
-        # --
-        
         varsInfo = self.preprocessLogicalMethodVar(varFixed, logicMethodName, logicMethodName, onlyConstrains=onlyConstrains)
         if varsInfo == None:
             return
             
         updatedLimit = limit - varsInfo['numberSum']
->>>>>>> 947c2b87
-        
-        #varSumLinExprStr = str(varSumLinExpr)
-
+        
         # If only constructing constrains forcing OR to be true 
         if onlyConstrains:
-<<<<<<< HEAD
-            if noOfILPVars == 0: # No ILP variables
-                if self.ifLog: self.myLogger.debug("%s has no  ILP variable, returning without creating constraint"%(logicMethodName))
-                return 
-            
-            if updatedLimit < 0: updatedLimit = 0
-
-            if limitOp == '>=':
-                m.addConstr(varSumLinExpr >= updatedLimit, name='Count %s:'%(logicMethodName))
-            if limitOp == '<=':
-                m.addConstr(varSumLinExpr <= updatedLimit, name='Count %s:'%(logicMethodName))
-            if limitOp == '==':
-                m.addConstr(varSumLinExpr == updatedLimit, name='Count %s:'%(logicMethodName))
-=======
             if updatedLimit < 0: updatedLimit = 0
 
             if limitOp == '>=':
@@ -1011,75 +675,10 @@
                 m.addConstr(varsInfo['varSumLinExpr'] <= updatedLimit, name='Count %s:'%(logicMethodName))
             if limitOp == '==':
                 m.addConstr(varsInfo['varSumLinExpr'] == updatedLimit, name='Count %s:'%(logicMethodName))
->>>>>>> 947c2b87
             
             return
         
         # ------- If creating variables representing value of OR build of provided variables
-<<<<<<< HEAD
-        
-        # Build new variable name
-        countVarName = logicMethodName
-        for currentVar in var:
-            if self.__varIsNumber(currentVar):
-                countVarName += "_%s_"%(currentVar)
-            else:
-                countVarName += "_%s_"%(currentVar.VarName)
-            
-        countVarName = countVarName[:-1]
-        countVarName = countVarName[:254]
-
-        # Build constrains
-        if limitOp == '>=':
-            if updatedLimit < 0:
-                if self.ifLog: self.myLogger.debug("%s created no constraint - the value of the method is True"%(logicMethodName))
-                return 1
-            elif noOfILPVars < updatedLimit:
-                if self.ifLog: self.myLogger.debug("%s created contradictory not constraint - the value of the method is False"%(logicMethodName))
-                return 0
-            elif noOfILPVars == 0:
-                result = int(updatedLimit < 0)
-                if self.ifLog: self.myLogger.debug("%s created no constraint - the value of the method is %s"%(logicMethodName, result))
-                return result
-            else:
-                # Create new variable
-                varCOUNT = m.addVar(vtype=GRB.BINARY, name=countVarName)
-                if m: m.update()
-                
-                m.addConstr(varSumLinExpr - BigM *varCOUNT >= updatedLimit - BigM, name='Count %s:'%(logicMethodName))
-                m.addConstr(varSumLinExpr - BigM *varCOUNT <= updatedLimit, name='Count %s:'%(logicMethodName))
-                
-                #m.addConstr(varSumLinExpr + BigM *varCOUNT <= updatedLimit + BigM, name='Count %s:'%(logicMethodName))
-                #m.addConstr(varSumLinExpr + BigM *varCOUNT >= updatedLimit + 1, name='Count %s:'%(logicMethodName))
-                #m.addConstr(varSumLinExpr - varCOUNT <= updatedLimit - 1, name='Count %s:'%(logicMethodName))
-        if limitOp == '<=':
-            if noOfILPVars == 0:
-                result = int(updatedLimit > 0)
-                if self.ifLog: self.myLogger.debug("%s created no constraint - the value of the method is %s"%(logicMethodName, result))
-                return result  
-            else:  
-                # Create new variable
-                varCOUNT = m.addVar(vtype=GRB.BINARY, name=countVarName)
-                if m: m.update()
-                
-                m.addConstr(varSumLinExpr + BigM *varCOUNT <= updatedLimit + BigM, name='Count %s:'%(logicMethodName))
-                m.addConstr(varSumLinExpr + BigM *varCOUNT >= updatedLimit, name='Count %s:'%(logicMethodName))
-        if limitOp == '==':
-            if noOfILPVars == 0:
-                result = int(updatedLimit == 0)
-                if self.ifLog: self.myLogger.debug("%s created no constraint - the value of the method is %s"%(logicMethodName, result))
-                return result  
-            else:
-                # Create new variable
-                varCOUNT = m.addVar(vtype=GRB.BINARY, name=countVarName)
-                if m: m.update()
-        
-                m.addConstr(varSumLinExpr - updatedLimit <= BigM * (1 - varCOUNT), name='Count %s:'%(logicMethodName))
-                m.addConstr(varSumLinExpr - updatedLimit >= BigM * (varCOUNT - 1), name='Count %s:'%(logicMethodName))
-
-        if self.ifLog: self.myLogger.debug("%s returns new variable: %s"%(logicMethodName,varCOUNT.VarName))
-        return varCOUNT
-=======
         else:
         # Build constrains
             if limitOp == '>=':
@@ -1131,7 +730,6 @@
     
             if self.ifLog: self.myLogger.debug("%s returns new variable: %s"%(logicMethodName,varsInfo['varName']))
             return varCOUNT
->>>>>>> 947c2b87
     
     def fixedVar(self, m, var, onlyConstrains = False): 
         logicMethodName = "FIXED"
