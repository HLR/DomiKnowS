--- conflicted
+++ resolved
@@ -74,11 +74,6 @@
 
         # Don't propagate
         logger.propagate = False
-<<<<<<< HEAD
-
-=======
-        
->>>>>>> 7bd86cb5
         print("Log file for %s is in: %s"%(logName,ch.baseFilename))
         self.myLogger = logger
 
